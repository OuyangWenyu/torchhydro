"""
Author: Xinzhuo Wu
Date: 2023-12-29 14:20:18
<<<<<<< HEAD
LastEditTime: 2024-05-27 10:17:54
=======
LastEditTime: 2024-04-14 08:59:34
>>>>>>> ee02ebbe
LastEditors: Wenyu Ouyang
Description: A simple evaluate model test
FilePath: \torchhydro\tests\test_evaluate_grid_lstm.py
Copyright (c) 2021-2022 Wenyu Ouyang. All rights reserved.
"""

import os
import pytest
import warnings
from torchhydro.configs.config import cmd, default_config_file, update_cfg
from torchhydro.trainers.deep_hydro import DeepHydro
from torchhydro.trainers.trainer import set_random_seed
from torchhydro.trainers.resulter import Resulter

warnings.filterwarnings("ignore")


@pytest.fixture()
def config_data():
    project_name = "test_evalute_spp_lstm/ex1"
    train_path = os.path.join(os.getcwd(), "results", "test_spp_lstm", "ex1_0")
    args = cmd(
        sub=project_name,
        source="HydroGrid",
        source_path=[
            {
                "gpm": "basins-origin/hour_data/1h/grid_data/grid_gpm_data",
                "gfs": "basins-origin/hour_data/1h/grid_data/grid_gfs_data",
                "smap": "basins-origin/hour_data/1h/grid_data/grid_smap_data",
                "target": "basins-origin/hour_data/1h/mean_data/mean_data_target",
                "attributes": "basins-origin/attributes.nc",
            }
        ],
        ctx=[2],
        model_name="SPPLSTM2",
        model_hyperparam={
            "forecast_history": 168,
            "forecast_length": 24,
            "p_n_output": 1,
            "p_n_hidden_states": 60,
            "p_dropout": 0.25,
            "p_in_channels": 1,
            "p_out_channels": 8,
            "len_c": 15,
            "s_forecast_history": None,
            "s_n_output": 1,
            "s_n_hidden_states": 60,
            "s_dropout": 0.25,
            "s_in_channels": 8,
            "s_out_channels": 8,
        },
        gage_id=["21401550"],
        batch_size=256,
        var_t=[
            ["gpm_tp"],
            [
                "None",
            ],
            [
                "None",
            ],
        ],
        var_out=["streamflow"],
        var_c=[
            "area",  # 面积
            "ele_mt_smn",  # 海拔(空间平均)
            "slp_dg_sav",  # 地形坡度 (空间平均)
            "sgr_dk_sav",  # 河流坡度 (平均)
            "for_pc_sse",  # 森林覆盖率
            "glc_cl_smj",  # 土地覆盖类型
            "run_mm_syr",  # 陆面径流 (流域径流的空间平均值)
            "inu_pc_slt",  # 淹没范围 (长期最大)
            "cmi_ix_syr",  # 气候湿度指数
            "aet_mm_syr",  # 实际蒸散发 (年平均)
            "snw_pc_syr",  # 雪盖范围 (年平均)
            "swc_pc_syr",  # 土壤水含量
            "gwt_cm_sav",  # 地下水位深度
            "cly_pc_sav",  # 土壤中的黏土、粉砂、砂粒含量
            "dor_pc_pva",  # 调节程度
        ],
        dataset="GridDataset",
        sampler="HydroSampler",
        scaler="MutiBasinScaler",
        test_period=[
            ("2017-07-01", "2017-09-29"),
        ],
        rolling=False,
        weight_path=os.path.join(train_path, "best_model.pth"),
        stat_dict_file=os.path.join(train_path, "MutiBasinScaler_stat.json"),
        continue_train=False,
    )
    config_data = default_config_file()
    update_cfg(config_data, args)
    return config_data


def test_evaluate_spp_lstm(config_data):
    random_seed = config_data["training_cfgs"]["random_seed"]
    set_random_seed(random_seed)
<<<<<<< HEAD
    resulter = Resulter(config_data)
=======
    resulter = Resulter(cfgs=config_data)
>>>>>>> ee02ebbe
    model = DeepHydro(config_data)
    test_acc = model.model_evaluate()
    print("summary test_accuracy", test_acc[0])
    resulter.save_result(
<<<<<<< HEAD
        config_data["data_cfgs"]["test_path"],
        "0",
=======
        test_acc[0],
>>>>>>> ee02ebbe
        test_acc[1],
    )<|MERGE_RESOLUTION|>--- conflicted
+++ resolved
@@ -1,11 +1,7 @@
 """
 Author: Xinzhuo Wu
 Date: 2023-12-29 14:20:18
-<<<<<<< HEAD
-LastEditTime: 2024-05-27 10:17:54
-=======
-LastEditTime: 2024-04-14 08:59:34
->>>>>>> ee02ebbe
+LastEditTime: 2024-05-31 11:00:01
 LastEditors: Wenyu Ouyang
 Description: A simple evaluate model test
 FilePath: \torchhydro\tests\test_evaluate_grid_lstm.py
@@ -105,20 +101,11 @@
 def test_evaluate_spp_lstm(config_data):
     random_seed = config_data["training_cfgs"]["random_seed"]
     set_random_seed(random_seed)
-<<<<<<< HEAD
     resulter = Resulter(config_data)
-=======
-    resulter = Resulter(cfgs=config_data)
->>>>>>> ee02ebbe
     model = DeepHydro(config_data)
     test_acc = model.model_evaluate()
     print("summary test_accuracy", test_acc[0])
     resulter.save_result(
-<<<<<<< HEAD
-        config_data["data_cfgs"]["test_path"],
-        "0",
-=======
         test_acc[0],
->>>>>>> ee02ebbe
         test_acc[1],
     )