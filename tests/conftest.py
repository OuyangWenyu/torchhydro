import os
import pytest

from torchhydro.configs.config import cmd, default_config_file, update_cfg
from torchhydro import SETTING
import logging
import pandas as pd


@pytest.fixture(scope="session", autouse=True)
def configure_logging():
    """Configure the logger"""
    logging.basicConfig(level=logging.INFO)
    for logger_name in logging.root.manager.loggerDict:
        logger = logging.getLogger(logger_name)
        logger.setLevel(logging.INFO)


@pytest.fixture(scope="session")
def basin4test():
    """Read the basin ID list, only choose final 5 basins as test data"""
    show = pd.read_csv("data/basin_id(46+1).csv", dtype={"id": str})
    return show["id"].values.tolist()[-5:]


@pytest.fixture()
def config_data():
    return default_config_file()


@pytest.fixture()
def args():
    project_name = os.path.join("test_camels", "exp1")
    data_dir = SETTING["local_data_path"]["datasets-origin"]
    source_path = os.path.join(data_dir, "camels", "camels_us")
    return cmd(
        sub=project_name,
        source_cfgs={
            "source_name": "camels_us",
            "source_path": source_path,
        },
        ctx=[-1],
        model_name="CpuLSTM",
        model_hyperparam={
            "n_input_features": 23,
            "n_output_features": 1,
            "n_hidden_states": 256,
        },
        gage_id=[
            "01013500",
            "01022500",
            "01030500",
            "01031500",
            "01047000",
            "01052500",
            "01054200",
            "01055000",
            "01057000",
            "01170100",
        ],
        batch_size=8,
        hindcast_length=0,
        forecast_length=20,
        min_time_unit="D",
        min_time_interval="1",
        var_t=["prcp", "dayl", "srad", "tmax", "tmin", "vp"],
        # var_c=["None"],
        var_out=["streamflow"],
        dataset="StreamflowDataset",
        sampler="KuaiSampler",
        scaler="DapengScaler",
        train_epoch=2,
        save_epoch=1,
        model_loader={"load_way": "specified", "test_epoch": 2},
        train_period=["2000-10-01", "2001-10-01"],
        valid_period=["2001-10-01", "2002-10-01"],
        test_period=["2002-10-01", "2003-10-01"],
        loss_func="RMSESum",
        opt="Adam",
        # key is epoch, start from 0, each value means the decay rate
        lr_scheduler={0: 1, 1: 0.5, 2: 0.2},
        which_first_tensor="sequence",
    )


@pytest.fixture()
def mtl_args():
    project_name = os.path.join("test_camels", "expmtl001")
    data_origin_dir = SETTING["local_data_path"]["datasets-origin"]
    data_interim_dir = SETTING["local_data_path"]["datasets-interim"]
    return cmd(
        sub=project_name,
        source_cfgs={
            "source_names": [
                "usgs4camels",
                "modiset4camels",
                "nldas4camels",
                "smap4camels",
            ],
            "source_paths": [
                os.path.join(data_origin_dir, "camels", "camels_us"),
                os.path.join(data_interim_dir, "camels_us", "modiset4camels"),
                os.path.join(data_interim_dir, "camels_us", "nldas4camels"),
                os.path.join(data_interim_dir, "camels_us", "smap4camels"),
            ],
        },
        ctx=[0],
        model_type="MTL",
        model_name="KuaiLSTMMultiOut",
        model_hyperparam={
            "n_input_features": 23,
            "n_output_features": 2,
            "n_hidden_states": 256,
            "layer_hidden_size": 128,
        },
        loss_func="MultiOutLoss",
        loss_param={
            "loss_funcs": "RMSESum",
            "data_gap": [0, 2],
            "device": [0],
            "item_weight": [0.5, 0.5],
        },
        # gage_id_file=os.path.join("results", "test_camels", "camels_us_mtl_2001_2021_flow_screen.csv"),
        gage_id=[
            "01013500",
            "01022500",
            "01030500",
            "01031500",
            "01047000",
            "01052500",
            "01054200",
            "01055000",
            "01057000",
            "01170100",
        ],
        batch_size=100,
        hindcast_length=0,
        forecast_length=365,  # batch_size=100, rho=365,
        var_t=[
            "temperature",
            "specific_humidity",
            "shortwave_radiation",
            "potential_energy",
            "potential_evaporation",
            "total_precipitation",
        ],
        var_t_type=["nldas"],
        var_out=["streamflow", "ET"],
        var_to_source_map={
            "temperature": "nldas4camels",
            "specific_humidity": "nldas4camels",
            "shortwave_radiation": "nldas4camels",
            "potential_energy": "nldas4camels",
            "potential_evaporation": "nldas4camels",
            "total_precipitation": "nldas4camels",
            "streamflow": "usgs4camels",
            "ET": "modiset4camels",
            "elev_mean": "usgs4camels",
            "slope_mean": "usgs4camels",
            "area_gages2": "usgs4camels",
            "frac_forest": "usgs4camels",
            "lai_max": "usgs4camels",
            "lai_diff": "usgs4camels",
            "dom_land_cover_frac": "usgs4camels",
            "dom_land_cover": "usgs4camels",
            "root_depth_50": "usgs4camels",
            "soil_depth_statsgo": "usgs4camels",
            "soil_porosity": "usgs4camels",
            "soil_conductivity": "usgs4camels",
            "max_water_content": "usgs4camels",
            "geol_1st_class": "usgs4camels",
            "geol_2nd_class": "usgs4camels",
            "geol_porostiy": "usgs4camels",
            "geol_permeability": "usgs4camels",
        },
        train_period=["2001-04-01", "2011-04-01"],
        test_period=["2016-04-01", "2017-04-01"],
        dataset="FlexDataset",
        sampler="KuaiSampler",
        scaler="DapengScaler",
        n_output=2,
        train_epoch=2,
        fill_nan=["no", "mean"],
        model_loader={"load_way": "specified", "test_epoch": 2},
    )


@pytest.fixture()
def s2s_args(basin4test):
    project_name = os.path.join("test_seq2seq", "gpmsmapexp1")
    return cmd(
        sub=project_name,
        # TODO: Update the source_path to the correct path
        source_cfgs={
            "source_name": "selfmadehydrodataset",
            "source_path": {
                "forcing": "basins-origin/hour_data/1h/mean_data/data_forcing_gpm_streamflow",
                "target": "basins-origin/hour_data/1h/mean_data/data_forcing_gpm_streamflow",
                "attributes": "basins-origin/attributes.nc",
            },
            "other_settings": {"time_unit": ["3h"]},
        },
        ctx=[0],
        model_name="Seq2Seq",
        model_hyperparam={
            "en_input_size": 17,
            "de_input_size": 18,
            "output_size": 2,
            "hidden_size": 256,
            # number of min-time-intervals to predict; horizon
            "forecast_length": 56,
            # Number of preceding streamflow time steps included in the output,
            # which must be less than or equal to hindcast_length, and is recommended to be set to 1
            "hindcast_output_window": 1,
            "teacher_forcing_ratio": 0.5,
        },
        model_loader={"load_way": "best"},
        gage_id=basin4test,
        batch_size=512,
        # historical number of min-time-intervals; 240 means 240 * 3H = 720H
        hindcast_length=240,
        forecast_length=56,
        min_time_unit="h",
        min_time_interval="3",
        var_t=[
            "gpm_tp",
            "sm_surface",
        ],
        var_c=[
            "area",  # 面积
            "ele_mt_smn",  # 海拔(空间平均)
            "slp_dg_sav",  # 地形坡度 (空间平均)
            "sgr_dk_sav",  # 河流坡度 (平均)
            "for_pc_sse",  # 森林覆盖率
            "glc_cl_smj",  # 土地覆盖类型
            "run_mm_syr",  # 陆面径流 (流域径流的空间平均值)
            "inu_pc_slt",  # 淹没范围 (长期最大)
            "cmi_ix_syr",  # 气候湿度指数
            "aet_mm_syr",  # 实际蒸散发 (年平均)
            "snw_pc_syr",  # 雪盖范围 (年平均)
            "swc_pc_syr",  # 土壤水含量
            "gwt_cm_sav",  # 地下水位深度
            "cly_pc_sav",  # 土壤中的黏土、粉砂、砂粒含量
            "dor_pc_pva",  # 调节程度
        ],
        var_out=["streamflow", "sm_surface"],
        dataset="Seq2SeqDataset",
        sampler="BasinBatchSampler",
        scaler="DapengScaler",
        train_epoch=1,
        save_epoch=1,
        train_period=[("2016-06-01-01", "2016-12-31-01")],
        test_period=[("2015-06-01-01", "2015-10-31-01")],
        valid_period=[("2015-06-01-01", "2015-10-31-01")],
        # loss_func="QuantileLoss",
        # loss_param={"quantiles":[0.2,0.8]},
        loss_func="MultiOutLoss",
        loss_param={
            "loss_funcs": "RMSESum",
            "data_gap": [0, 0],
            "device": [0],
            "item_weight": [0.8, 0.2],
        },
        opt="Adam",
        lr_scheduler={
            "lr": 0.001,
            "lr_factor": 0.96,
        },
        which_first_tensor="batch",
        calc_metrics=False,
        early_stopping=True,
        patience=8,
        model_type="MTL",
        fill_nan=["no", "no"],
    )


@pytest.fixture()
def trans_args(basin4test):
    project_name = os.path.join("test_trans", "gpmsmapexp1")
    return cmd(
        sub=project_name,
        # TODO: Update the source_path to the correct path
        source_cfgs={
            "source_name": "selfmadehydrodataset",
            "source_path": {
                "forcing": "basins-origin/hour_data/1h/mean_data/data_forcing_gpm_streamflow",
                "target": "basins-origin/hour_data/1h/mean_data/data_forcing_gpm_streamflow",
                "attributes": "basins-origin/attributes.nc",
            },
            "other_settings": {"time_unit": ["3h"]},
        },
        ctx=[0],
        model_name="Transformer",
        model_hyperparam={
            "n_encoder_inputs": 17,
            "n_decoder_inputs": 16,
            "n_decoder_output": 2,
            "channels": 256,
            "num_embeddings": 512,
            "nhead": 8,
            "num_layers": 4,
            "dropout": 0.1,
            "hindcast_output_window": 0,
        },
        model_loader={"load_way": "best"},
        gage_id=basin4test,
        batch_size=128,
        hindcast_length=240,
        forecast_length=56,
        min_time_unit="h",
        min_time_interval="3",
        var_t=[
            "gpm_tp",
            "sm_surface",
        ],
        var_c=[
            "area",  # 面积
            "ele_mt_smn",  # 海拔(空间平均)
            "slp_dg_sav",  # 地形坡度 (空间平均)
            "sgr_dk_sav",  # 河流坡度 (平均)
            "for_pc_sse",  # 森林覆盖率
            "glc_cl_smj",  # 土地覆盖类型
            "run_mm_syr",  # 陆面径流 (流域径流的空间平均值)
            "inu_pc_slt",  # 淹没范围 (长期最大)
            "cmi_ix_syr",  # 气候湿度指数
            "aet_mm_syr",  # 实际蒸散发 (年平均)
            "snw_pc_syr",  # 雪盖范围 (年平均)
            "swc_pc_syr",  # 土壤水含量
            "gwt_cm_sav",  # 地下水位深度
            "cly_pc_sav",  # 土壤中的黏土、粉砂、砂粒含量
            "dor_pc_pva",  # 调节程度
        ],
        var_out=["streamflow", "sm_surface"],
        dataset="TransformerDataset",
        sampler="BasinBatchSampler",
        scaler="DapengScaler",
        train_epoch=10,
        save_epoch=1,
        train_period=[("2016-06-01-01", "2016-12-31-01")],
        test_period=[("2015-06-01-01", "2015-10-31-01")],
        valid_period=[("2015-06-01-01", "2015-10-31-01")],
        loss_func="MultiOutLoss",
        loss_param={
            "loss_funcs": "RMSESum",
            "data_gap": [0, 0],
            "device": [0],
            "item_weight": [0.8, 0.2],
        },
        opt="Adam",
        lr_scheduler={
            "lr": 0.001,
            "lr_factor": 0.96,
        },
        which_first_tensor="sequence",
        calc_metrics=False,
        early_stopping=True,
        patience=8,
        model_type="MTL",
        fill_nan=["no", "no"],
    )


@pytest.fixture()
def dpl_args():
    project_name = os.path.join("test_camels", "expdpl001")
    data_origin_dir = SETTING["local_data_path"]["datasets-origin"]
    train_period = ["1985-10-01", "1986-04-01"]
    # valid_period = ["1995-10-01", "2000-10-01"]
    valid_period = None
    test_period = ["2000-10-01", "2001-10-01"]
    return cmd(
        sub=project_name,
        source_cfgs={
            "source_name": "camels_us",
            "source_path": os.path.join(data_origin_dir, "camels", "camels_us"),
        },
        ctx=[0],
        model_type="MTL",
        # model_name="DplLstmXaj",
        model_name="DplAttrXaj",
        model_hyperparam={
            # "n_input_features": 25,
            "n_input_features": 17,
            "n_output_features": 15,
            "n_hidden_states": 256,
            "kernel_size": 15,
            "warmup_length": 30,
            "param_limit_func": "clamp",
        },
        loss_func="MultiOutLoss",
        loss_param={
            "loss_funcs": "RMSESum",
            "data_gap": [0, 0],
            "device": [0],
            "item_weight": [1, 0],
            "limit_part": [1],
        },
        dataset="DplDataset",
        scaler="DapengScaler",
        scaler_params={
            "prcp_norm_cols": ["streamflow"],
            "gamma_norm_cols": [
                "prcp",
                "pr",
                "total_precipitation",
                "potential_evaporation",
                "ET",
                "PET",
                "ET_sum",
                "ssm",
            ],
            "pbm_norm": True,
        },
        gage_id=[
            "01013500",
            "01022500",
            "01030500",
            "01031500",
            "01047000",
            "01052500",
            "01054200",
            "01055000",
            "01057000",
            "01170100",
        ],
        train_period=train_period,
        valid_period=valid_period,
        test_period=test_period,
        batch_size=50,
        hindcast_length=0,
        forecast_length=60,
        var_t=[
            "prcp",
            "PET",
            "dayl",
            "srad",
            "swe",
            "tmax",
            "tmin",
            "vp",
        ],
        # NOTE: The second variable is not necessary, or not used in the model. But to keep the same length with model output, we add a dummy variable.
        var_out=["streamflow", "ET"],
        n_output=2,
        fill_nan=["no", "no"],
        target_as_input=0,
        constant_only=1,
        train_epoch=2,
        model_loader={
            "load_way": "specified",
            "test_epoch": 2,
        },
        warmup_length=30,
        opt="Adadelta",
        which_first_tensor="sequence",
    )


@pytest.fixture()
def seq2seq_config():
    project_name = os.path.join("train_with_gpm", "ex_test")
    config_data = default_config_file()
    args = cmd(
        sub=project_name,
        source_cfgs={
            "source_name": "selfmadehydrodataset",
            "source_path": SETTING["local_data_path"]["datasets-interim"],
            "other_settings": {
                "time_unit": ["3h"],
            },
        },
        ctx=[0],
        model_name="Seq2Seq",
        model_hyperparam={
            "en_input_size": 17,
            "de_input_size": 18,
            "output_size": 2,
            "hidden_size": 256,
            "forecast_length": 56,
            "hindcast_output_window": 1,
            "teacher_forcing_ratio": 0.5,
        },
        model_loader={"load_way": "best"},
        gage_id=gage_id,
        # gage_id=["21400800", "21401550", "21401300", "21401900"],
        batch_size=128,
        hindcast_length=240,
        forecast_length=56,
        min_time_unit="h",
        min_time_interval=3,
        var_t=[
            "precipitationCal",
            "sm_surface",
        ],
        var_c=[
            "area",  # 面积
            "ele_mt_smn",  # 海拔(空间平均)
            "slp_dg_sav",  # 地形坡度 (空间平均)
            "sgr_dk_sav",  # 河流坡度 (平均)
            "for_pc_sse",  # 森林覆盖率
            "glc_cl_smj",  # 土地覆盖类型
            "run_mm_syr",  # 陆面径流 (流域径流的空间平均值)
            "inu_pc_slt",  # 淹没范围 (长期最大)
            "cmi_ix_syr",  # 气候湿度指数
            "aet_mm_syr",  # 实际蒸散发 (年平均)
            "snw_pc_syr",  # 雪盖范围 (年平均)
            "swc_pc_syr",  # 土壤水含量
            "gwt_cm_sav",  # 地下水位深度
            "cly_pc_sav",  # 土壤中的黏土、粉砂、砂粒含量
            "dor_pc_pva",  # 调节程度
        ],
        var_out=["streamflow", "sm_surface"],
        dataset="Seq2SeqDataset",
        scaler="DapengScaler",
        train_epoch=2,
        save_epoch=1,
        train_mode=True,
        train_period=["2016-06-01-01", "2016-08-01-01"],
        test_period=["2015-06-01-01", "2015-08-01-01"],
        valid_period=["2015-06-01-01", "2015-08-01-01"],
        loss_func="MultiOutLoss",
        loss_param={
            "loss_funcs": "RMSESum",
            "data_gap": [0, 0],
            "device": [0],
            "item_weight": [0.8, 0.2],
        },
        opt="Adam",
        lr_scheduler={
            "lr": 0.0001,
            "lr_factor": 0.9,
        },
        which_first_tensor="batch",
        rolling=56,
        calc_metrics=False,
        early_stopping=True,
        # ensemble=True,
        # ensemble_items={
        #     "batch_sizes": [256, 512],
        # },
        patience=10,
        model_type="MTL",
    )

    # update the config data
    update_cfg(config_data, args)

    return config_data


@pytest.fixture()
def dpl4hbv_selfmadehydrodataset_args():
    project_name = os.path.join("test", "expdpl4hbv")
    train_period = ["2014-10-01", "2018-10-01"]
    valid_period = ["2017-10-01", "2021-10-01"]
    # valid_period = None
    test_period = ["2017-10-01", "2021-10-01"]
    return cmd(
        sub=project_name,
        source_cfgs={
            "source_name": "selfmadehydrodataset",
            "source_path": SETTING["local_data_path"]["datasets-interim"],
            "other_settings": {"time_unit": ["1D"]},
        },
        model_type="Normal",
        ctx=[0],
        model_name="DplLstmHbv",
        model_hyperparam={
            "n_input_features": 6,
            # "n_input_features": 19,
            "n_output_features": 14,
            "n_hidden_states": 64,
            "kernel_size": 15,
            "warmup_length": 365,
            "param_limit_func": "clamp",
            "param_test_way": "final",
        },
        loss_func="RMSESum",
        dataset="DplDataset",
        scaler="DapengScaler",
        scaler_params={
            "prcp_norm_cols": [
                "streamflow",
            ],
            "gamma_norm_cols": [
                "total_precipitation_hourly",
                "potential_evaporation_hourly",
            ],
            "pbm_norm": True,
        },
        gage_id=[
            # "camels_01013500",
            # "camels_01022500",
            # "camels_01030500",
            # "camels_01031500",
            # "camels_01047000",
            # "camels_01052500",
            # "camels_01054200",
            # "camels_01055000",
            # "camels_01057000",
            # "camels_01170100",
            "changdian_61561"
        ],
        train_period=train_period,
        valid_period=valid_period,
        test_period=test_period,
        batch_size=300,
        hindcast_length=0,
        forecast_length=365,
        var_t=[
            # although the name is hourly, it might be daily according to your choice
            "total_precipitation_hourly",
            "potential_evaporation_hourly",
            "temperature_2m",
            "snow_depth_water_equivalent",
            "snowfall_hourly",
            "dewpoint_temperature_2m",
        ],
        var_c=[
            # "sgr_dk_sav",
            # "pet_mm_syr",
            # "slp_dg_sav",
            # "for_pc_sse",
            # "pre_mm_syr",
            # "slt_pc_sav",
            # "swc_pc_syr",
            # "soc_th_sav",
            # "cly_pc_sav",
            # "ari_ix_sav",
            # "snd_pc_sav",
            # "ele_mt_sav",
            # "area",
            # "tmp_dc_syr",
            # "crp_pc_sse",
            # "lit_cl_smj",
            # "wet_cl_smj",
            # "snw_pc_syr",
            # "glc_cl_smj",
        ],
        # NOTE: although we set total_evaporation_hourly as output, it is not used in the training process
        var_out=["streamflow"],
        target_as_input=0,
        constant_only=0,
        # train_epoch=100,
        train_epoch=2,
        save_epoch=10,
        model_loader={
            "load_way": "specified",
            # "test_epoch": 100,
            "test_epoch": 2,
        },
        warmup_length=365,
        opt="Adadelta",
        which_first_tensor="sequence",
        # train_mode=0,
        # weight_path="C:\\Users\\wenyu\\code\\torchhydro\\results\\test_camels\\expdpl61561201\\10_September_202402_32PM_model.pth",
        # continue_train=0,
    )


@pytest.fixture()
def dpl4xaj_selfmadehydrodataset_args():
    project_name = os.path.join("test_camels", "expdpl61561201")
    train_period = ["2014-10-01", "2018-10-01"]
    valid_period = ["2017-10-01", "2021-10-01"]
    # valid_period = None
    test_period = ["2017-10-01", "2021-10-01"]
    return cmd(
        sub=project_name,
        source_cfgs={
            "source_name": "selfmadehydrodataset",
            "source_path": SETTING["local_data_path"]["datasets-interim"],
            "other_settings": {"time_unit": ["1D"]},
        },
        model_type="MTL",
        ctx=[1],
        # model_name="DplLstmXaj",
        # model_name="DplAttrXaj",
        model_name="DplNnModuleXaj",
        model_hyperparam={
            "n_input_features": 6,
            # "n_input_features": 19,
            "n_output_features": 15,
            "n_hidden_states": 64,
            "kernel_size": 15,
            "warmup_length": 365,
            "param_limit_func": "clamp",
            "param_test_way": "final",
            "source_book": "HF",
            "source_type": "sources",
            "et_output": 1,
            "param_var_index": [],
        },
        # loss_func="RMSESum",
        loss_func="MultiOutLoss",
        loss_param={
            "loss_funcs": "RMSESum",
            "data_gap": [0, 0],
            "device": [0],
            "item_weight": [1, 0],
            "limit_part": [1],
        },
        dataset="DplDataset",
        scaler="DapengScaler",
        scaler_params={
            "prcp_norm_cols": [
                "streamflow",
            ],
            "gamma_norm_cols": [
                "total_precipitation_hourly",
                "potential_evaporation_hourly",
            ],
            "pbm_norm": True,
        },
        gage_id=[
            # "camels_01013500",
            # "camels_01022500",
            # "camels_01030500",
            # "camels_01031500",
            # "camels_01047000",
            # "camels_01052500",
            # "camels_01054200",
            # "camels_01055000",
            # "camels_01057000",
            # "camels_01170100",
            "changdian_61561"
        ],
        train_period=train_period,
        valid_period=valid_period,
        test_period=test_period,
        batch_size=300,
        hindcast_length=0,
        forecast_length=365,
        var_t=[
            # although the name is hourly, it might be daily according to your choice
            "total_precipitation_hourly",
            "potential_evaporation_hourly",
            "snow_depth_water_equivalent",
            "snowfall_hourly",
            "dewpoint_temperature_2m",
            "temperature_2m",
        ],
        var_c=[
            # "sgr_dk_sav",
            # "pet_mm_syr",
            # "slp_dg_sav",
            # "for_pc_sse",
            # "pre_mm_syr",
            # "slt_pc_sav",
            # "swc_pc_syr",
            # "soc_th_sav",
            # "cly_pc_sav",
            # "ari_ix_sav",
            # "snd_pc_sav",
            # "ele_mt_sav",
            # "area",
            # "tmp_dc_syr",
            # "crp_pc_sse",
            # "lit_cl_smj",
            # "wet_cl_smj",
            # "snw_pc_syr",
            # "glc_cl_smj",
        ],
        # NOTE: although we set total_evaporation_hourly as output, it is not used in the training process
        var_out=["streamflow", "total_evaporation_hourly"],
        n_output=2,
        # TODO: if chose "mean", metric results' format is different, this should be refactored
        fill_nan=["no", "no"],
        target_as_input=0,
        constant_only=0,
        # train_epoch=100,
        train_epoch=2,
        save_epoch=10,
        model_loader={
            "load_way": "specified",
            # "test_epoch": 100,
            "test_epoch": 2,
        },
        warmup_length=365,
        opt="Adadelta",
        which_first_tensor="sequence",
        # train_mode=0,
        # weight_path="C:\\Users\\wenyu\\code\\torchhydro\\results\\test_camels\\expdpl61561201\\10_September_202402_32PM_model.pth",
        # continue_train=0,
    )


@pytest.fixture()
def selfmadehydrodataset_args():
    project_name = os.path.join("test_selfmadehydrodataset", "exp1")
    data_dir = SETTING["local_data_path"]["datasets-interim"]
    source_path = os.path.join(data_dir, "songliaorrevent")
    DEVICE = -1
    return cmd(
        sub=project_name,
        source_cfgs={
            "source_name": "selfmadehydrodataset",
            "source_path": source_path,
            "other_settings": {
                "time_unit": ["1D"],
                "dataset_name": "songliaorrevent",
                "offset_to_utc": True,  # if you use Chinese dataset with start time 08:00, you need to set it to True
            },
        },
        ctx=[DEVICE],
        model_name="SimpleLSTM",
        model_hyperparam={
            "input_size": 1,
            "output_size": 1,
            "hidden_size": 16,
        },
        gage_id=["songliao_20800900"],
        batch_size=8,
        hindcast_length=0,
        forecast_length=20,
        # for flood event dataset, we need to set the forecast length for testing
        frwin=20,
        min_time_unit="D",
        min_time_interval="1",
        var_t=["rain"],
        t_rm_nan=False,
        var_c=["None"],
        c_rm_nan=False,
        var_out=["inflow", "flood_event"],
        dataset="FloodEventDataset",
        scaler="DapengScaler",
        variable_length_cfgs={
            # whether to use variable length training
            "use_variable_length": True,
            # variable length type:
            # - "fixed": use predefined lengths (replaces old multi_length_training)
            # - "dynamic": automatic padding with mask (replaces old mask_cfgs)
            "variable_length_type": "dynamic",
            # for "fixed" type: specify exact sequence lengths to use
            "fixed_lengths": None,
            # Pad strategy: "Pad" or "multi_table" (multi_table not fully tested yet)
            "pad_strategy": "Pad",
        },
        train_epoch=2,
        save_epoch=1,
        model_loader={"load_way": "specified", "test_epoch": 2},
        train_period=["1980-01-01", "2010-12-31"],
        valid_period=["2011-01-01", "2015-12-31"],
        test_period=["2016-01-01", "2020-12-31"],
        loss_func="FloodLoss",
        loss_param={
            "loss_func": "MSELoss",
            "flood_weight": 2.0,
            "flood_strategy": "weight",
            "device": [DEVICE],
        },
        opt="Adam",
        lr_scheduler={
            "lr": 0.0001,
            "lr_factor": 0.9,
        },
        which_first_tensor="sequence",
        valid_batch_mode="train",
        rolling=-1,
        evaluator={"eval_way": "floodevent"},
    )


@pytest.fixture()
def selfmadehydrodataset_dpl4xaj_args():
    project_name = os.path.join("test_selfmadehydrodataset", "dpl4xajexp1")
    data_dir = SETTING["local_data_path"]["datasets-interim"]
    source_path = os.path.join(data_dir, "songliaorrevent")
    DEVICE = -1
    return cmd(
        sub=project_name,
        source_cfgs={
            "source_name": "selfmadehydrodataset",
            "source_path": source_path,
            "other_settings": {
                "time_unit": ["1D"],
                "dataset_name": "songliaorrevent",
                "offset_to_utc": True,  # if you use Chinese dataset with start time 08:00, you need to set it to True
            },
        },
        ctx=[DEVICE],
        model_name="DplLstmXaj",
        model_hyperparam={
            "n_input_features": 2,
            "n_output_features": 15,
            "n_hidden_states": 16,
            "kernel_size": 15,
            "warmup_length": 30,
            "param_limit_func": "clamp",
            "param_test_way": "final",
            "source_book": "HF",
            "source_type": "sources",
            "return_et": False,
        },
        gage_id=["songliao_21401550"],
        batch_size=8,
        warmup_length=30,
        hindcast_length=0,
        forecast_length=20,
        # for flood event dataset, we need to set the forecast length for testing
        frwin=20,
        min_time_unit="D",
        min_time_interval="1",
        var_t=["rain", "potential_evaporation_hourly"],
        t_rm_nan=False,
        var_c=["None"],
        c_rm_nan=False,
        var_out=["inflow", "flood_event"],
        target_as_input=False,
        dataset="FloodEventDplDataset",
        scaler="DapengScaler",
        scaler_params={
            "prcp_norm_cols": [
                "inflow",
            ],
            "gamma_norm_cols": [
                "rain",
                "potential_evaporation_hourly",
            ],
            "pbm_norm": True,
        },
        variable_length_cfgs={
            # whether to use variable length training
            "use_variable_length": True,
            # variable length type:
            # - "fixed": use predefined lengths (replaces old multi_length_training)
            # - "dynamic": automatic padding with mask (replaces old mask_cfgs)
            "variable_length_type": "dynamic",
            # for "fixed" type: specify exact sequence lengths to use
            "fixed_lengths": None,
            # Pad strategy: "Pad" or "multi_table" (multi_table not fully tested yet)
            "pad_strategy": "Pad",
        },
        train_epoch=2,
        save_epoch=1,
        model_loader={"load_way": "specified", "test_epoch": 2},
        train_period=["1980-01-01", "2010-12-31"],
        valid_period=["2011-01-01", "2015-12-31"],
        test_period=["2016-01-01", "2020-12-31"],
        loss_func="HybridFloodloss",
        loss_param={
            "mae_weight": 0.5,
        },
        opt="Adam",
        lr_scheduler={
            "lr": 0.0001,
            "lr_factor": 0.9,
        },
        which_first_tensor="sequence",
        valid_batch_mode="train",
        rolling=-1,
        evaluator={"eval_way": "floodevent"},
    )


@pytest.fixture()
<<<<<<< HEAD
def selfmadehydrodataset_tlargs():
    project_name = os.path.join("test_selfmadehydrodataset", "camelstlexp1")
    DEVICE = 0
    return cmd(
        sub=project_name,
        source_cfgs={
            "source_name": "camels_us",
            "source_path": os.path.join(
                SETTING["local_data_path"]["datasets-origin"], "camels", "camels_us"
            ),
        },
        source_region="US",
        ctx=[DEVICE],
        model_type="TransLearn",
        model_name="KaiLSTM",
        model_hyperparam={
            "linear_size": len(var_c_target) + len(var_t_target),
            "n_input_features": len(var_c_source) + len(var_t_source),
            "n_output_features": 1,
            "n_hidden_states": 256,
        },
        opt="Adadelta",
        loss_func="RMSESum",
        batch_size=5,
        hindcast_length=0,
        forecast_length=20,
        rs=1234,
        train_period=["2010-10-01", "2011-10-01"],
        test_period=["2011-10-01", "2012-10-01"],
        scaler="DapengScaler",
        sampler="KuaiSampler",
        dataset="StreamflowDataset",
        weight_path=weight_path,
        weight_path_add={
            "freeze_params": ["lstm.b_hh", "lstm.b_ih", "lstm.w_hh", "lstm.w_ih"]
        },
        continue_train=True,
        train_epoch=20,
        te=20,
        save_epoch=10,
        var_t=var_t_target,
        var_c=var_c_target,
        var_out=["streamflow"],
        gage_id=[
            "01055000",
            "01057000",
            "01170100",
        ],
=======
def flood_event_datasource_args():
    """Configuration for FloodEventDatasource with enhanced data support"""
    project_name = os.path.join("test_flood_event_datasource", "exp1")
    data_dir = SETTING["local_data_path"]["datasets-interim"]
    source_path = os.path.join(data_dir, "songliaorrevent")
    DEVICE = -1
    return cmd(
        sub=project_name,
        source_cfgs={
            "source_name": "floodeventdatasource",
            "source_path": source_path,
            "other_settings": {
                "time_unit": ["3h"],
                "dataset_name": "songliaorrevents",
                "net_rain_key": "net_rain",
                "obs_flow_key": "inflow",
                "delta_t_hours": 3.0,
            },
        },
        ctx=[DEVICE],
        model_name="SimpleLSTM",
        model_hyperparam={
            "input_size": 1,
            "output_size": 1,
            "hidden_size": 16,
        },
        gage_id=["songliao_21401550"],
        batch_size=8,
        hindcast_length=0,
        forecast_length=20,
        frwin=20,
        min_time_unit="h",
        min_time_interval="3",
        var_t=["net_rain"],
        t_rm_nan=False,
        var_c=["None"],
        c_rm_nan=False,
        var_out=["inflow", "flood_event"],
        dataset="FloodEventDataset",
        scaler="DapengScaler",
        variable_length_cfgs={
            "use_variable_length": True,
            "variable_length_type": "dynamic",
            "fixed_lengths": None,
            "pad_strategy": "Pad",
        },
        train_epoch=2,
        save_epoch=1,
        model_loader={"load_way": "specified", "test_epoch": 2},
        train_period=["1980-01-01", "2010-12-31"],
        valid_period=["2011-01-01", "2015-12-31"],
        test_period=["2016-01-01", "2020-12-31"],
        loss_func="FloodLoss",
        loss_param={
            "loss_func": "MSELoss",
            "flood_weight": 2.0,
            "flood_strategy": "weight",
            "device": [DEVICE],
        },
        opt="Adam",
        lr_scheduler={
            "lr": 0.0001,
            "lr_factor": 0.9,
        },
        which_first_tensor="sequence",
        valid_batch_mode="train",
        rolling=-1,
        evaluator={"eval_way": "floodevent"},
>>>>>>> 6fbcf429
    )<|MERGE_RESOLUTION|>--- conflicted
+++ resolved
@@ -955,56 +955,6 @@
 
 
 @pytest.fixture()
-<<<<<<< HEAD
-def selfmadehydrodataset_tlargs():
-    project_name = os.path.join("test_selfmadehydrodataset", "camelstlexp1")
-    DEVICE = 0
-    return cmd(
-        sub=project_name,
-        source_cfgs={
-            "source_name": "camels_us",
-            "source_path": os.path.join(
-                SETTING["local_data_path"]["datasets-origin"], "camels", "camels_us"
-            ),
-        },
-        source_region="US",
-        ctx=[DEVICE],
-        model_type="TransLearn",
-        model_name="KaiLSTM",
-        model_hyperparam={
-            "linear_size": len(var_c_target) + len(var_t_target),
-            "n_input_features": len(var_c_source) + len(var_t_source),
-            "n_output_features": 1,
-            "n_hidden_states": 256,
-        },
-        opt="Adadelta",
-        loss_func="RMSESum",
-        batch_size=5,
-        hindcast_length=0,
-        forecast_length=20,
-        rs=1234,
-        train_period=["2010-10-01", "2011-10-01"],
-        test_period=["2011-10-01", "2012-10-01"],
-        scaler="DapengScaler",
-        sampler="KuaiSampler",
-        dataset="StreamflowDataset",
-        weight_path=weight_path,
-        weight_path_add={
-            "freeze_params": ["lstm.b_hh", "lstm.b_ih", "lstm.w_hh", "lstm.w_ih"]
-        },
-        continue_train=True,
-        train_epoch=20,
-        te=20,
-        save_epoch=10,
-        var_t=var_t_target,
-        var_c=var_c_target,
-        var_out=["streamflow"],
-        gage_id=[
-            "01055000",
-            "01057000",
-            "01170100",
-        ],
-=======
 def flood_event_datasource_args():
     """Configuration for FloodEventDatasource with enhanced data support"""
     project_name = os.path.join("test_flood_event_datasource", "exp1")
@@ -1073,5 +1023,4 @@
         valid_batch_mode="train",
         rolling=-1,
         evaluator={"eval_way": "floodevent"},
->>>>>>> 6fbcf429
     )