--- conflicted
+++ resolved
@@ -10,19 +10,10 @@
 
 torch~=1.12.1
 torchvision
-<<<<<<< HEAD
-pillow
-hydroerr~=1.24
-shap~=0.43.0
-matplotlib
-seaborn
-kaggle~=1.5.16
-=======
 pillow~=9.5.0
 shap
 kaggle
 
->>>>>>> f1a38ef2
 pytest
 hydroutils
 hydrodataset