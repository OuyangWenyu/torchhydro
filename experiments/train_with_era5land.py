"""
Author: Wenyu Ouyang
Date: 2024-04-17 12:55:24
LastEditTime: 2024-11-05 11:40:28
LastEditors: Wenyu Ouyang
Description:
FilePath: \torchhydro\experiments\train_with_era5land.py
Copyright (c) 2021-2024 Wenyu Ouyang. All rights reserved.
"""

import logging
import os.path
import pathlib

import pandas as pd
import pytest
import hydrodatasource.configs.config as hdscc
import xarray as xr
import torch.multiprocessing as mp

from torchhydro import SETTING
from torchhydro.configs.config import cmd, default_config_file, update_cfg
from torchhydro.trainers.deep_hydro import train_worker
from torchhydro.trainers.trainer import train_and_evaluate

# from torchhydro.trainers.trainer import train_and_evaluate, ensemble_train_and_evaluate

logging.basicConfig(level=logging.INFO)
for logger_name in logging.root.manager.loggerDict:
    logger = logging.getLogger(logger_name)
    logger.setLevel(logging.INFO)

<<<<<<< HEAD
show = pd.read_csv("data/basin_id(46+1).csv", dtype={"id": str})
gage_id = show["id"].values.tolist()


def main():
    parser = argparse.ArgumentParser(
        description="Train a Seq2Seq or Transformer model."
    )
    parser.add_argument(
        "--m_name",
        type=str,
        choices=["Seq2Seq", "Transformer"],
        default="Seq2Seq",
        help="Type of model to train: Seq2Seq or Transformer",
    )

    args = parser.parse_args()

    if args.m_name == "Seq2Seq":
        config_data = create_config_Seq2Seq()
    elif args.m_name == "Transformer":
        config_data = create_config_Transformer()
=======
# show = pd.read_csv(
#     os.path.join(pathlib.Path(__file__).parent.parent, "data/basin_us.csv"),
#     dtype={"id": str},
# )
# gage_id = show["id"].values.tolist()
gage_id = ["songliao_21401550", "songliao_21401050"]
>>>>>>> fe877198


def config():
    # 设置测试所需的项目名称和默认配置文件
    project_name = os.path.join("train_with_era5land", "ex_test")
    config_data = default_config_file()

    # 填充测试所需的命令行参数
    args = cmd(
        sub=project_name,
        source_cfgs={
            "source_name": "selfmadehydrodataset",
            "source_path": SETTING["local_data_path"]["datasets-interim"],
            "other_settings": {
                "time_unit": ["1h"],
            },
        },
        ctx=[2],
        model_name="Seq2Seq",
        model_hyperparam={
            "en_input_size": 16,
            "de_input_size": 17,
            "output_size": 1,
            "hidden_size": 256,
            "forecast_length": 56,
            "hindcast_output_window": 1,
            "teacher_forcing_ratio": 0.5,
        },
        model_loader={"load_way": "best"},
        gage_id=gage_id,
        # gage_id=["21400800", "21401550", "21401300", "21401900"],
        batch_size=256,
        hindcast_length=240,
        forecast_length=56,
        min_time_unit="h",
        min_time_interval=1,
        var_t=[
            # "precipitationCal",
            "total_precipitation_hourly",
            # "sm_surface",
        ],
        var_c=[
            "area",  # 面积
            "ele_mt_smn",  # 海拔(空间平均)
            "slp_dg_sav",  # 地形坡度 (空间平均)
            "sgr_dk_sav",  # 河流坡度 (平均)
            "for_pc_sse",  # 森林覆盖率
            "glc_cl_smj",  # 土地覆盖类型
            "run_mm_syr",  # 陆面径流 (流域径流的空间平均值)
            "inu_pc_slt",  # 淹没范围 (长期最大)
            "cmi_ix_syr",  # 气候湿度指数
            "aet_mm_syr",  # 实际蒸散发 (年平均)
            "snw_pc_syr",  # 雪盖范围 (年平均)
            "swc_pc_syr",  # 土壤水含量
            "gwt_cm_sav",  # 地下水位深度
            "cly_pc_sav",  # 土壤中的黏土、粉砂、砂粒含量
            "dor_pc_pva",  # 调节程度
        ],
        var_out=["streamflow"],
        dataset="Seq2SeqDataset",
        # sampler="BasinBatchSampler",
        scaler="DapengScaler",
        train_epoch=3,
        save_epoch=1,
        train_period=["2020-06-01-01", "2022-11-01-01"],
        test_period=["2022-11-01-01", "2023-12-01-01"],
        valid_period=["2023-11-01-01", "2023-12-01-01"],
        loss_func="MultiOutLoss",
        loss_param={
            "loss_funcs": "RMSESum",
            "data_gap": [0],
            "device": [2],
            "item_weight": [1],
        },
        opt="Adam",
        lr_scheduler={
            "lr": 0.0001,
            "lr_factor": 0.9,
        },
        which_first_tensor="batch",
        calc_metrics=False,
        early_stopping=True,
        rolling=56,
        # ensemble=True,
        # ensemble_items={
        #     "batch_sizes": [256, 512],
        # },
        patience=10,
        model_type="MTL",
    )

    # 更新默认配置
    update_cfg(config_data, args)
    return config_data


configs = config()
train_and_evaluate(configs)<|MERGE_RESOLUTION|>--- conflicted
+++ resolved
@@ -1,10 +1,10 @@
 """
 Author: Wenyu Ouyang
 Date: 2024-04-17 12:55:24
-LastEditTime: 2024-11-05 11:40:28
+LastEditTime: 2025-07-12 11:00:09
 LastEditors: Wenyu Ouyang
 Description:
-FilePath: \torchhydro\experiments\train_with_era5land.py
+FilePath: /torchhydro/experiments/train_with_era5land.py
 Copyright (c) 2021-2024 Wenyu Ouyang. All rights reserved.
 """
 
@@ -30,37 +30,12 @@
     logger = logging.getLogger(logger_name)
     logger.setLevel(logging.INFO)
 
-<<<<<<< HEAD
-show = pd.read_csv("data/basin_id(46+1).csv", dtype={"id": str})
-gage_id = show["id"].values.tolist()
-
-
-def main():
-    parser = argparse.ArgumentParser(
-        description="Train a Seq2Seq or Transformer model."
-    )
-    parser.add_argument(
-        "--m_name",
-        type=str,
-        choices=["Seq2Seq", "Transformer"],
-        default="Seq2Seq",
-        help="Type of model to train: Seq2Seq or Transformer",
-    )
-
-    args = parser.parse_args()
-
-    if args.m_name == "Seq2Seq":
-        config_data = create_config_Seq2Seq()
-    elif args.m_name == "Transformer":
-        config_data = create_config_Transformer()
-=======
 # show = pd.read_csv(
 #     os.path.join(pathlib.Path(__file__).parent.parent, "data/basin_us.csv"),
 #     dtype={"id": str},
 # )
 # gage_id = show["id"].values.tolist()
 gage_id = ["songliao_21401550", "songliao_21401050"]
->>>>>>> fe877198
 
 
 def config():
