--- conflicted
+++ resolved
@@ -1,22 +1,20 @@
 """
 Author: Wenyu Ouyang
 Date: 2021-12-31 11:08:29
-LastEditTime: 2025-06-25 12:07:22
+LastEditTime: 2025-07-12 11:25:51
 LastEditors: Wenyu Ouyang
 Description: Loss functions
-FilePath: \torchhydro\torchhydro\models\crits.py
+FilePath: /torchhydro/torchhydro/models/crits.py
 Copyright (c) 2021-2022 Wenyu Ouyang. All rights reserved.
 """
 
 from typing import Union
 import torch
 from torch import distributions as tdist, Tensor
-<<<<<<< HEAD
 import torch.nn.functional as F
-=======
 from torchhydro.models.model_utils import get_the_device
 from abc import ABC, abstractmethod
->>>>>>> fe877198
+
 
 def deal_gap_data(output, target, data_gap):
     """
@@ -146,6 +144,7 @@
         loss = loss[valid_samples > 0].sum() / valid_samples.numel()
         return loss
 
+
 class NSELoss1D(torch.nn.Module):
     """Calculate (batch-wise) NSE Loss.
 
@@ -177,11 +176,12 @@
         torch.Tenor
             The (batch-wise) NSE Loss
         """
-        squared_error = (y_pred - y_true)**2
+        squared_error = (y_pred - y_true) ** 2
         q_stds = torch.std(y_true)
-        weights = 1 / (q_stds + self.eps)**2
+        weights = 1 / (q_stds + self.eps) ** 2
         scaled_loss = weights * squared_error
         return torch.mean(scaled_loss)
+
 
 class MASELoss(torch.nn.Module):
     def __init__(self, baseline_method):
@@ -428,10 +428,10 @@
             p = output[mask]
             t = target[mask]
             rmse = torch.sqrt(((p - t) ** 2).mean())
-            tplus = t[t>0]
-            if (len(t)>0) & (len(tplus)>0):
+            tplus = t[t > 0]
+            if (len(t) > 0) & (len(tplus) > 0):
                 maxk = min(t.max() // tplus.min(), len(t))
-                tw = max(torch.topk(t, int(len(t)//maxk))[0].mean(), 1)
+                tw = max(torch.topk(t, int(len(t) // maxk))[0].mean(), 1)
                 return (rmse * tw).mean()
             return rmse
         ny = target.shape[2]
@@ -445,13 +445,14 @@
             t = t0[mask]
             t = torch.where(torch.isnan(t), torch.full_like(t, 0), t)
             temp = torch.sqrt(((p - t) ** 2).mean())
-            tplus = t[t>0]
-            if (len(t)>0) & (len(tplus)>0):
+            tplus = t[t > 0]
+            if (len(t) > 0) & (len(tplus) > 0):
                 maxk = min(t.max() // t.min(), len(t))
-                t = torch.topk(t, len(t)//maxk)[0].mean()
+                t = torch.topk(t, len(t) // maxk)[0].mean()
                 loss = loss + (temp * t).mean()
             loss = loss + temp
         return loss
+
 
 class MultiOutLoss(torch.nn.Module):
     def __init__(
@@ -490,7 +491,7 @@
         if data_gap is None:
             data_gap = [0, 2]
         # if device is None:
-            # device = [0]
+        # device = [0]
         if item_weight is None:
             item_weight = [0.5, 0.5]
         super(MultiOutLoss, self).__init__()
@@ -566,7 +567,7 @@
         if data_gap is None:
             data_gap = [0, 2]
         # if device is None:
-            # device = [0]
+        # device = [0]
         super(UncertaintyWeights, self).__init__()
         self.loss_funcs = loss_funcs
         self.data_gap = data_gap
@@ -648,7 +649,7 @@
         if data_gap is None:
             data_gap = [0, 2]
         # if device is None:
-            # device = [0]
+        # device = [0]
         super(DynamicTaskPrior, self).__init__()
         self.loss_funcs = loss_funcs
         self.data_gap = data_gap
@@ -706,6 +707,7 @@
         # if kpi has grad_fn, backward will repeat. It won't work
         return loss, kpis.detach().clone()
 
+
 class RankSimLoss(torch.nn.Module):
     # TODO: Combine it with FDS
     def __init__(self, *args, **kwargs):
@@ -714,6 +716,7 @@
     def forward(self, features, targets, lambda_val):
         from ranking import TrueRanker, rank_normalised
         import random
+
         loss = 0
         # Reduce ties and boost relative representation of infrequent labels by computing the
         # regularizer over a subset of the batch in which each label appears at most once
@@ -721,17 +724,22 @@
         if len(batch_unique_targets) < len(targets):
             sampled_indices = []
             for target in batch_unique_targets:
-                sampled_indices.append(random.choice((targets == target).nonzero()[:,0]).item())
+                sampled_indices.append(
+                    random.choice((targets == target).nonzero()[:, 0]).item()
+                )
             x = features[sampled_indices]
             y = targets[sampled_indices]
         else:
             x = features
             y = targets
         # Compute feature similarities
-        xxt = torch.matmul(F.normalize(x.view(x.size(0),-1)), F.normalize(x.view(x.size(0),-1)).permute(1,0))
+        xxt = torch.matmul(
+            F.normalize(x.view(x.size(0), -1)),
+            F.normalize(x.view(x.size(0), -1)).permute(1, 0),
+        )
         # Compute ranking loss
         for i in range(len(y)):
-            label_ranks = rank_normalised(-torch.abs(y[i] - y).transpose(0,1))
+            label_ranks = rank_normalised(-torch.abs(y[i] - y).transpose(0, 1))
             feature_ranks = TrueRanker.apply(xxt[i].unsqueeze(dim=0), lambda_val)
             loss += F.mse_loss(feature_ranks, label_ranks)
         return loss
@@ -793,7 +801,7 @@
         if data_gap is None:
             data_gap = [0, 2]
         # if device is None:
-            # device = [0]
+        # device = [0]
         if item_weight is None:
             item_weight = [0.5, 0.5]
         super(MultiOutWaterBalanceLoss, self).__init__()
