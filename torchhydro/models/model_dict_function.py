--- conflicted
+++ resolved
@@ -70,7 +70,16 @@
     # Differentiable models
     "DplLstmXaj": DplLstmXaj,
     "DplAttrXaj": DplAnnXaj,
-<<<<<<< HEAD
+    "DplNnModuleXaj": DplLstmNnModuleXaj,
+    "DplLstmHbv": DplLstmHbv,
+    "DplAnnHbv": DplAnnHbv,
+    "DplLstmGr4j": DplLstmGr4j,
+    "DplAnnGr4j": DplAnnGr4j,
+    # LSTMs
+    "SimpleLSTM": SimpleLSTM,
+    "LinearSimpleLSTMModel": LinearSimpleLSTMModel,
+    "MultiLayerLSTM": MultiLayerLSTM,
+    "LinearMultiLayerLSTMModel": LinearMultiLayerLSTMModel,
     "SPPLSTM": SPP_LSTM_Model,
     "SimpleLSTMForecast": SimpleLSTMForecast,
     "HoLSTM": HoLSTM,
@@ -81,29 +90,18 @@
     "Seq2Seq": GeneralSeq2Seq,
     "DataEnhanced": DataEnhancedModel,
     "DataFusion": DataFusionModel,
+    # Transformer
     "Transformer": Transformer,
-=======
->>>>>>> f7e42acc
     "DplNnModuleXaj": DplLstmNnModuleXaj,
     "DplLstmHbv": DplLstmHbv,
     "DplAnnHbv": DplAnnHbv,
     "DplLstmGr4j": DplLstmGr4j,
     "DplAnnGr4j": DplAnnGr4j,
-    # LSTMs
     "SimpleLSTM": SimpleLSTM,
     "LinearSimpleLSTMModel": LinearSimpleLSTMModel,
     "SimpleLSTMForecastWithStreamflowLinear": SimpleLSTMForecastWithStreamflowLinear,
     "MultiLayerLSTM": MultiLayerLSTM,
     "LinearMultiLayerLSTMModel": LinearMultiLayerLSTMModel,
-    "SPPLSTM": SPP_LSTM_Model,
-    "SimpleLSTMForecast": SimpleLSTMForecast,
-    "SPPLSTM2": SPP_LSTM_Model_2,
-    "SeqForecastLSTM": SequentialForecastLSTM,
-    "Seq2Seq": GeneralSeq2Seq,
-    "DataEnhanced": DataEnhancedModel,
-    "DataFusion": DataFusionModel,
-    # Transformer
-    "Transformer": Transformer,
 }
 
 pytorch_criterion_dict = {
