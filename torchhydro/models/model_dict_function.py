"""
Author: Wenyu Ouyang
Date: 2021-12-31 11:08:29
LastEditTime: 2025-06-14 11:55:37
LastEditors: Wenyu Ouyang
Description: Dicts including models (which are seq-first), losses, and optims
FilePath: \torchhydro\torchhydro\models\model_dict_function.py
Copyright (c) 2021-2022 Wenyu Ouyang. All rights reserved.
"""

from torchhydro.models.dpl4hbv import DplLstmHbv, DplAnnHbv
from torchhydro.models.cudnnlstm import (
    CudnnLstmModel,
    LinearCudnnLstmModel,
    CNN1dLCmodel,
    CudnnLstmModelLstmKernel,
    CudnnLstmModelMultiOutput,
    CpuLstmModel,
)

from torchhydro.models.simple_lstm import (
    LinearMultiLayerLSTMModel,
    LinearSimpleLSTMModel,
    MultiLayerLSTM,
    SimpleLSTM,
    SimpleLSTMForecast,
    HFLSTM,
)
from torchhydro.models.seqforecast import SequentialForecastLSTM
from torchhydro.models.seq2seq import (
    GeneralSeq2Seq,
    DataEnhancedModel,
    DataFusionModel,
    Transformer,
    Seq2Seq_Min_LSTM_GNN
)
from torch.optim import Adam, SGD, Adadelta
from torchhydro.models.crits import (
    RMSELoss,
    RmseLoss,
    MultiOutLoss,
    UncertaintyWeights,
    DynamicTaskPrior,
    MultiOutWaterBalanceLoss,
    NSELoss,
    MAPELoss,
    MASELoss,
    MAELoss,
<<<<<<< HEAD
    QuantileLoss, NSELoss1D, RmseLossWeighted,
=======
    QuantileLoss,
    PenalizedMSELoss,
    FloodLoss,
    HybridLoss,
    HybridFloodloss,
>>>>>>> fe877198
)
from torchhydro.models.dpl4xaj import DplLstmXaj, DplAnnXaj
from torchhydro.models.dpl4xaj_nn4et import DplLstmNnModuleXaj
from torchhydro.models.spplstm import SPP_LSTM_Model, SPP_LSTM_Model_2
from torchhydro.models.dpl4hbv import DplLstmHbv, DplAnnHbv
from torchhydro.models.dpl4gr4j import DplLstmGr4j, DplAnnGr4j

"""
Utility dictionaries to map a string to a class.
"""
pytorch_model_dict = {
    # LSTM models from Group MHPI
    "KuaiLSTM": CudnnLstmModel,
    "CpuLSTM": CpuLstmModel,
    "KaiLSTM": LinearCudnnLstmModel,
    "DapengCNNLSTM": CNN1dLCmodel,
    "LSTMKernel": CudnnLstmModelLstmKernel,
    "KuaiLSTMMultiOut": CudnnLstmModelMultiOutput,
    # Differentiable models
    "DplLstmXaj": DplLstmXaj,
    "DplAttrXaj": DplAnnXaj,
    "DplNnModuleXaj": DplLstmNnModuleXaj,
    "DplLstmHbv": DplLstmHbv,
    "DplAnnHbv": DplAnnHbv,
    "DplLstmGr4j": DplLstmGr4j,
    "DplAnnGr4j": DplAnnGr4j,
    # LSTMs
    "SimpleLSTM": SimpleLSTM,
    "LinearSimpleLSTMModel": LinearSimpleLSTMModel,
    "MultiLayerLSTM": MultiLayerLSTM,
    "LinearMultiLayerLSTMModel": LinearMultiLayerLSTMModel,
    "SPPLSTM": SPP_LSTM_Model,
    "SimpleLSTMForecast": SimpleLSTMForecast,
    "HFLSTM": HFLSTM,
    "SPPLSTM2": SPP_LSTM_Model_2,
    "SeqForecastLSTM": SequentialForecastLSTM,
    "Seq2Seq": GeneralSeq2Seq,
    "DataEnhanced": DataEnhancedModel,
    "DataFusion": DataFusionModel,
    # Transformer
    "Transformer": Transformer,
<<<<<<< HEAD
    "Seq2SeqMinGNN": Seq2Seq_Min_LSTM_GNN
=======
    "DplNnModuleXaj": DplLstmNnModuleXaj,
    "DplLstmHbv": DplLstmHbv,
    "DplAnnHbv": DplAnnHbv,
    "DplLstmGr4j": DplLstmGr4j,
    "DplAnnGr4j": DplAnnGr4j,
    "SimpleLSTM": SimpleLSTM,
    "LinearSimpleLSTMModel": LinearSimpleLSTMModel,
    "MultiLayerLSTM": MultiLayerLSTM,
    "LinearMultiLayerLSTMModel": LinearMultiLayerLSTMModel,
>>>>>>> fe877198
}

pytorch_criterion_dict = {
    "RMSE": RMSELoss,
    # xxxSum means that calculate the criterion for each "feature"(the final dim of output), then sum them up
    "RMSESum": RmseLoss,
    "RMSEWeightedSum": RmseLossWeighted,
    "MultiOutLoss": MultiOutLoss,
    "UncertaintyWeights": UncertaintyWeights,
    "DynamicTaskPrior": DynamicTaskPrior,
    "MultiOutWaterBalanceLoss": MultiOutWaterBalanceLoss,
    "NSELoss": NSELoss,
    "NSELoss1D": NSELoss1D,
    "MAPELoss": MAPELoss,
    "MASELoss": MASELoss,
    "MAELoss": MAELoss,
    "QuantileLoss": QuantileLoss,
    "MSELoss": PenalizedMSELoss,
    "FloodLoss": FloodLoss,
    "HybridLoss": HybridLoss,
    "HybridFloodloss": HybridFloodloss,  # Alias for backward compatibility
}

pytorch_opt_dict = {"Adam": Adam, "SGD": SGD, "Adadelta": Adadelta}<|MERGE_RESOLUTION|>--- conflicted
+++ resolved
@@ -1,10 +1,10 @@
 """
 Author: Wenyu Ouyang
 Date: 2021-12-31 11:08:29
-LastEditTime: 2025-06-14 11:55:37
+LastEditTime: 2025-07-12 11:26:42
 LastEditors: Wenyu Ouyang
 Description: Dicts including models (which are seq-first), losses, and optims
-FilePath: \torchhydro\torchhydro\models\model_dict_function.py
+FilePath: /torchhydro/torchhydro/models/model_dict_function.py
 Copyright (c) 2021-2022 Wenyu Ouyang. All rights reserved.
 """
 
@@ -46,15 +46,11 @@
     MAPELoss,
     MASELoss,
     MAELoss,
-<<<<<<< HEAD
-    QuantileLoss, NSELoss1D, RmseLossWeighted,
-=======
     QuantileLoss,
     PenalizedMSELoss,
     FloodLoss,
     HybridLoss,
     HybridFloodloss,
->>>>>>> fe877198
 )
 from torchhydro.models.dpl4xaj import DplLstmXaj, DplAnnXaj
 from torchhydro.models.dpl4xaj_nn4et import DplLstmNnModuleXaj
@@ -96,9 +92,7 @@
     "DataFusion": DataFusionModel,
     # Transformer
     "Transformer": Transformer,
-<<<<<<< HEAD
     "Seq2SeqMinGNN": Seq2Seq_Min_LSTM_GNN
-=======
     "DplNnModuleXaj": DplLstmNnModuleXaj,
     "DplLstmHbv": DplLstmHbv,
     "DplAnnHbv": DplAnnHbv,
@@ -108,7 +102,6 @@
     "LinearSimpleLSTMModel": LinearSimpleLSTMModel,
     "MultiLayerLSTM": MultiLayerLSTM,
     "LinearMultiLayerLSTMModel": LinearMultiLayerLSTMModel,
->>>>>>> fe877198
 }
 
 pytorch_criterion_dict = {
