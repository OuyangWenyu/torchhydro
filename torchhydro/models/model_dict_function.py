"""
Author: Wenyu Ouyang
Date: 2021-12-31 11:08:29
LastEditTime: 2025-01-14 19:30:54
LastEditors: Wenyu Ouyang
Description: Dicts including models (which are seq-first), losses, and optims
FilePath: /torchhydro/torchhydro/models/model_dict_function.py
Copyright (c) 2021-2022 Wenyu Ouyang. All rights reserved.
"""

from torchhydro.models.dpl4hbv import DplLstmHbv, DplAnnHbv
from torchhydro.models.cudnnlstm import (
    CudnnLstmModel,
    LinearCudnnLstmModel,
    CNN1dLCmodel,
    CudnnLstmModelLstmKernel,
    CudnnLstmModelMultiOutput,
    CpuLstmModel,
)

from torchhydro.models.simple_lstm import (
    LinearMultiLayerLSTMModel,
    LinearSimpleLSTMModel,
    MultiLayerLSTM,
    SimpleLSTM,
    SimpleLSTMForecast,
)
from torchhydro.models.seqforecast import SequentialForecastLSTM
from torchhydro.models.seq2seq import (
    GeneralSeq2Seq,
    DataEnhancedModel,
    DataFusionModel,
    Transformer,
)
from torch.optim import Adam, SGD, Adadelta
from torchhydro.models.crits import (
    RMSELoss,
    RmseLoss,
    MultiOutLoss,
    UncertaintyWeights,
    DynamicTaskPrior,
    MultiOutWaterBalanceLoss,
    NSELoss,
    MAPELoss,
    MASELoss,
    MAELoss,
    QuantileLoss,
)
from torchhydro.models.dpl4xaj import DplLstmXaj, DplAnnXaj
from torchhydro.models.dpl4xaj_nn4et import DplLstmNnModuleXaj
from torchhydro.models.spplstm import SPP_LSTM_Model, SPP_LSTM_Model_2
from torchhydro.models.dpl4hbv import DplLstmHbv, DplAnnHbv
from torchhydro.models.dpl4gr4j import DplLstmGr4j, DplAnnGr4j

"""
Utility dictionaries to map a string to a class.
"""
pytorch_model_dict = {
    "KuaiLSTM": CudnnLstmModel,
    "CpuLSTM": CpuLstmModel,
    "KaiLSTM": LinearCudnnLstmModel,
    "DapengCNNLSTM": CNN1dLCmodel,
    "LSTMKernel": CudnnLstmModelLstmKernel,
    "KuaiLSTMMultiOut": CudnnLstmModelMultiOutput,
    "DplLstmXaj": DplLstmXaj,
    "DplAttrXaj": DplAnnXaj,
    "SPPLSTM": SPP_LSTM_Model,
    "SimpleLSTMForecast": SimpleLSTMForecast,
    "SPPLSTM2": SPP_LSTM_Model_2,
    "SeqForecastLSTM": SequentialForecastLSTM,
    "Seq2Seq": GeneralSeq2Seq,
    "DataEnhanced": DataEnhancedModel,
    "DataFusion": DataFusionModel,
    "Transformer": Transformer,
    "DplNnModuleXaj": DplLstmNnModuleXaj,
    "DplLstmHbv": DplLstmHbv,
    "DplAnnHbv": DplAnnHbv,
    "DplLstmGr4j": DplLstmGr4j,
    "DplAnnGr4j": DplAnnGr4j,
    "SimpleLSTM": SimpleLSTM,
    "LinearSimpleLSTMModel": LinearSimpleLSTMModel,
    "MultiLayerLSTM": MultiLayerLSTM,
<<<<<<< HEAD
=======
    "LinearMultiLayerLSTMModel": LinearMultiLayerLSTMModel,
>>>>>>> 38ba1972
}

pytorch_criterion_dict = {
    "RMSE": RMSELoss,
    # xxxSum means that calculate the criterion for each "feature"(the final dim of output), then sum them up
    "RMSESum": RmseLoss,
    "MultiOutLoss": MultiOutLoss,
    "UncertaintyWeights": UncertaintyWeights,
    "DynamicTaskPrior": DynamicTaskPrior,
    "MultiOutWaterBalanceLoss": MultiOutWaterBalanceLoss,
    "NSELoss": NSELoss,
    "MAPELoss": MAPELoss,
    "MASELoss": MASELoss,
    "MAELoss": MAELoss,
    "QuantileLoss": QuantileLoss,
}

pytorch_opt_dict = {"Adam": Adam, "SGD": SGD, "Adadelta": Adadelta}<|MERGE_RESOLUTION|>--- conflicted
+++ resolved
@@ -1,7 +1,7 @@
 """
 Author: Wenyu Ouyang
 Date: 2021-12-31 11:08:29
-LastEditTime: 2025-01-14 19:30:54
+LastEditTime: 2025-01-25 09:33:46
 LastEditors: Wenyu Ouyang
 Description: Dicts including models (which are seq-first), losses, and optims
 FilePath: /torchhydro/torchhydro/models/model_dict_function.py
@@ -80,10 +80,7 @@
     "SimpleLSTM": SimpleLSTM,
     "LinearSimpleLSTMModel": LinearSimpleLSTMModel,
     "MultiLayerLSTM": MultiLayerLSTM,
-<<<<<<< HEAD
-=======
     "LinearMultiLayerLSTMModel": LinearMultiLayerLSTMModel,
->>>>>>> 38ba1972
 }
 
 pytorch_criterion_dict = {
