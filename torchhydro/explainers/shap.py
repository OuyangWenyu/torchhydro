"""
Author: Wenyu Ouyang
Date: 2023-10-19 21:34:29
LastEditTime: 2023-12-29 11:05:57
LastEditors: Xinzhuo Wu
Description: SHAP methods for deep learning models
FilePath: \torchhydro\torchhydro\explainers\shap.py
Copyright (c) 2023-2024 Wenyu Ouyang. All rights reserved.
"""

'''
from typing import List
import torch
import numpy as np
import shap
import matplotlib.pyplot as plt
import seaborn as sns
import os
def plot_summary_shap_values(shap_values: torch.tensor, columns):
    mean_shap_values = shap_values.mean(dim=(0, 1))

    # Tensor to NumPy array to use matplotlib and seaborn
    mean_shap_values = mean_shap_values.abs().mean(dim=0).numpy()

    # seaborn barplot
    plt.figure(figsize=(10, 8))
    sns.barplot(x=mean_shap_values, y=columns, order=columns[::-1], orient="h")
    plt.xlabel("Mean Absolute SHAP Value")
    plt.title("Summary Plot of SHAP Values")
    plt.show()


def plot_summary_shap_values_over_time_series(shap_values: torch.tensor, columns):
    # Compute the absolute mean SHAP values over batches
    abs_mean_shap_values = shap_values.mean(dim=1).abs()

    # Further compute the mean over observations
    multi_shap_values = abs_mean_shap_values.mean(dim=1).numpy()

    # Plotting
    plt.figure(figsize=(10, 8))

    bottom = np.zeros(len(columns))
    for i, pred_shap_values in enumerate(multi_shap_values):
        plt.barh(columns[::-1], pred_shap_values, label=f"time-step {i}", left=bottom)
        bottom += pred_shap_values

    plt.xlabel("Mean Absolute SHAP Value Over Time Steps")
    plt.title("Summary Plot of SHAP Values Over Time Series")
    plt.legend()
    plt.show()


def jitter(values, jitter_strength=0.005):
    """Add some jitter to the values."""
    return values + jitter_strength * np.random.randn(*values.shape)


def plot_shap_values_from_history(shap_values: torch.tensor, history: torch.tensor):
    # Compute mean values across the specified axes
    mean_shap_values = shap_values.mean(dim=[0, 1])
    mean_history_values = history.mean(dim=1)
    figs: List[plt.Figure] = []
    # Loop through features and plot each scatter plot
    for feature_history, feature_shap_values in zip(
        mean_history_values.unbind(0), mean_shap_values.unbind(0)
    ):
        fig, ax = plt.subplots(figsize=(8, 6))
        # Convert tensor to numpy array for plotting
        feature_shap_values_np = feature_shap_values.numpy()
        feature_history_np = feature_history.numpy()
        scatter = ax.scatter(
            feature_shap_values_np,
            jitter(feature_shap_values_np),
            c=feature_history_np,
            cmap="bwr",  # Blue to Red color map
            marker="o",
        )
        ax.set_ylim(-0.05, 0.05)
        ax.set_xlabel("shap value")
        ax.set_yticks([])  # Hide y-axis ticks as they represent jittered values
        # Colorbar configuration
        cbar = plt.colorbar(scatter, ax=ax)
        cbar.set_label("feature values")
        figs.append(fig)
    return figs


def deep_explain_model_summary_plot(dl_model, test_dataset) -> None:
    """Generate feature summary plot for trained deep learning models

    Parameters
    ----------
    model
        trained model
    test_dataset
        test dataset
    """
    dl_model.eval()
    history = test_dataset.__getitem__(0)[0].unsqueeze(0)
    dl_model = dl_model.to("cpu")
    deep_explainer = shap.DeepExplainer(dl_model, history)
    shap_values = shap_results(deep_explainer, history)
    # summary plot shows overall feature ranking
    # by average absolute shap values
    fig = plot_summary_shap_values(shap_values, test_dataset.df.columns)
    abs_mean_shap_values = shap_values.mean(axis=["preds", "batches"])
    multi_shap_values = abs_mean_shap_values.mean(axis="observations")
    # summary plot for multi-step outputs
    # multi_shap_values = shap_values.apply_along_axis(np.mean, 'batches')
    fig = plot_summary_shap_values_over_time_series(
        shap_values, test_dataset.df.columns
    )
    history_numpy = torch.tensor(
        history.cpu().numpy(), names=["batches", "observations", "features"]
    )

    shap_values = shap_results(deep_explainer, history)
    figs = plot_shap_values_from_history(shap_values, history_numpy)


def shap_results(deep_explainer, history):
    result = deep_explainer.shap_values(history)
    result = np.stack(result)
    # shap_values needs to be 4-dimensional
    if len(result.shape) != 4:
        result = np.expand_dims(result, axis=0)
    result = torch.tensor(
        result, names=["preds", "batches", "observations", "features"]
    )

    return result


def plot_shap_value_heatmaps(shap_values: torch.tensor):
    # Compute the average shap values over batches
    average_shap_value_over_batches = shap_values.mean(dim=shap_values.dim() - 1)

    figs: List[plt.Figure] = []

    # Extracting the shapes of the data for the x and y ticks
    x = list(range(average_shap_value_over_batches.size(-1)))
    y = list(range(average_shap_value_over_batches.size(0)))

    # Iterate through features and plot each heatmap
    for shap_values_features in average_shap_value_over_batches.unbind(0):
        fig, ax = plt.subplots(figsize=(8, 6))

        # Convert tensor to numpy array for plotting
        shap_values_features_np = shap_values_features.numpy()

        # Plotting heatmap
        cax = ax.matshow(shap_values_features_np, cmap="bwr", aspect="auto")

        ax.set_xticks(x)
        ax.set_yticks(y)
        ax.set_xlabel("sequence history steps")
        ax.set_ylabel("prediction steps")

        # Adding colorbar to the right of the heatmap
        cbar = fig.colorbar(cax, ax=ax)
        cbar.set_label("feature values")

        figs.append(fig)

    return figs


def deep_explain_model_heatmap(dl_model, test_dataset) -> None:
    """Generate feature heatmap for prediction at a start time
    Parameters
    ----------
    model
        trained model
    test_dataset
        test dataset
    Returns
    -------
    None
    """
    dl_model.eval()
    history = test_dataset.__getitem__(0)[0]
    # background shape (L, N, M)
    # L - batch size, N - history length, M - feature size
    # for each element in each N x M batch in L,
    # attribute to each prediction in forecast len
    deep_explainer = shap.DeepExplainer(dl_model, history)
    shap_values = shap_results(deep_explainer, history)
    figs = plot_shap_value_heatmaps(shap_values)


def shap_summary_plot(dl_model, train_dataset, test_dataset) -> None:
    dl_model.eval()

    history_list = []
    for i in range(
        int(train_dataset.num_samples / len(train_dataset.data_cfgs["object_ids"]))
    ):
        h = train_dataset.__getitem__(i)[0]
        history_list.append(h)
    history = torch.cat(history_list).cuda()

    test_list = []
    for i in range(
        int(test_dataset.num_samples / len(test_dataset.data_cfgs["object_ids"]))
    ):
        t = test_dataset.__getitem__(i)[0]
        test_list.append(t)
    test = torch.cat(test_list).cuda()

    dl_model = dl_model.cuda()
    torch.backends.cudnn.enabled = False
    e = shap.DeepExplainer(dl_model, history)
    shap_values = e.shap_values(test)[0]

    shap_values_avg = (
        shap_values.squeeze(2)
        .reshape(shap_values.shape[0], shap_values.shape[1], -1)
        .mean(axis=-2)
    )
    test_tensor_avg = (
        test.squeeze(2).reshape(test.shape[0], test.shape[1], -1).mean(axis=-2)
    ).to("cpu")
    np.save(
        os.path.join(test_dataset.data_cfgs["case_dir"], "shap_values_avg.npy"),
        shap_values_avg,
    )
    torch.save(
        test_tensor_avg,
        os.path.join(test_dataset.data_cfgs["case_dir"], "test_tensor_avg.pth"),
    )
    shap.summary_plot(shap_values_avg, test_tensor_avg)
<<<<<<< HEAD
    plt.savefig(os.path.join(test_dataset.data_cfgs["test_path"], "shap.png"))
'''
=======
    plt.savefig(os.path.join(test_dataset.data_cfgs["case_dir"], "shap.png"))
>>>>>>> fe877198
<|MERGE_RESOLUTION|>--- conflicted
+++ resolved
@@ -1,14 +1,13 @@
 """
 Author: Wenyu Ouyang
 Date: 2023-10-19 21:34:29
-LastEditTime: 2023-12-29 11:05:57
-LastEditors: Xinzhuo Wu
+LastEditTime: 2025-07-12 11:25:01
+LastEditors: Wenyu Ouyang
 Description: SHAP methods for deep learning models
-FilePath: \torchhydro\torchhydro\explainers\shap.py
+FilePath: /torchhydro/torchhydro/explainers/shap.py
 Copyright (c) 2023-2024 Wenyu Ouyang. All rights reserved.
 """
 
-'''
 from typing import List
 import torch
 import numpy as np
@@ -16,6 +15,8 @@
 import matplotlib.pyplot as plt
 import seaborn as sns
 import os
+
+
 def plot_summary_shap_values(shap_values: torch.tensor, columns):
     mean_shap_values = shap_values.mean(dim=(0, 1))
 
@@ -230,9 +231,4 @@
         os.path.join(test_dataset.data_cfgs["case_dir"], "test_tensor_avg.pth"),
     )
     shap.summary_plot(shap_values_avg, test_tensor_avg)
-<<<<<<< HEAD
-    plt.savefig(os.path.join(test_dataset.data_cfgs["test_path"], "shap.png"))
-'''
-=======
-    plt.savefig(os.path.join(test_dataset.data_cfgs["case_dir"], "shap.png"))
->>>>>>> fe877198
+    plt.savefig(os.path.join(test_dataset.data_cfgs["case_dir"], "shap.png"))