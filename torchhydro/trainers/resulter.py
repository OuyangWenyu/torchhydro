import os
<<<<<<< HEAD
from typing import Tuple, Union

import numpy as np
import pandas as pd
from hydroutils.hydro_file import unserialize_numpy
=======
import time
import numpy as np
import pandas as pd
import torch
import xarray as xr
import fnmatch
from typing import Tuple
from functools import reduce
from torch.utils.data import DataLoader
from torch.nn import functional as F
from tbparse import SummaryReader

>>>>>>> fe877198
from hydroutils.hydro_stat import stat_error
from hydrodatasource.utils.utils import streamflow_unit_conv

<<<<<<< HEAD
# from torchhydro.explainers.shap import shap_summary_plot
# from torchhydro.trainers.train_logger import save_model_params_log
from torchhydro.trainers.train_utils import calculate_and_record_metrics


def set_unit_to_var(ds):
    units_dict = ds.attrs["units"]
    for var_name, units in units_dict.items():
        if var_name in ds:
            ds[var_name].attrs["units"] = units
    if "units" in ds.attrs:
        del ds.attrs["units"]
    return ds
=======
from torchhydro.configs.model_config import MODEL_PARAM_TEST_WAY
from torchhydro.datasets.data_sources import data_sources_dict
from torchhydro.trainers.train_logger import save_model_params_log
from torchhydro.explainers.shap import (
    deep_explain_model_heatmap,
    deep_explain_model_summary_plot,
    shap_summary_plot,
)
from torchhydro.trainers.train_utils import (
    calculate_and_record_metrics,
    cellstates_when_inference,
    read_pth_from_model_loader,
    model_infer,
)
from torchhydro.trainers.deep_hydro import DeepHydro
>>>>>>> fe877198


class Resulter:
    def __init__(self, cfgs) -> None:
        self.cfgs = cfgs
        self.result_dir = cfgs["data_cfgs"]["case_dir"]
        if not os.path.exists(self.result_dir):
            os.makedirs(self.result_dir)

    @property
    def pred_name(self):
        return f"epoch{str(self.chosen_trained_epoch)}flow_pred"

    @property
    def obs_name(self):
        return f"epoch{str(self.chosen_trained_epoch)}flow_obs"

    @property
    def chosen_trained_epoch(self):
        model_loader = self.cfgs["evaluation_cfgs"]["model_loader"]
        if model_loader["load_way"] == "specified":
            epoch_name = str(model_loader["test_epoch"])
        elif model_loader["load_way"] == "best":
            # NOTE: TO make it consistent with the name in case of model_loader["load_way"] == "pth", the name have to be "best_model.pth"
            epoch_name = "best_model.pth"
        elif model_loader["load_way"] == "latest":
            epoch_name = str(self.cfgs["training_cfgs"]["epochs"])
        elif model_loader["load_way"] == "pth":
            epoch_name = model_loader["pth_path"].split(os.sep)[-1]
        else:
            raise ValueError("Invalid load_way")
        return epoch_name

    '''
    def save_cfg(self, cfgs):
        # save the cfgs after training
        # update the cfgs with the latest one
        self.cfgs = cfgs
        param_file_exist = any(
            (
                fnmatch.fnmatch(file, "*.json")
                and "_stat" not in file  # statistics json file
                and "_dict" not in file  # data cache json file
            )
            for file in os.listdir(self.result_dir)
        )
        if not param_file_exist:
            # although we save params log during training, but sometimes we directly evaluate a model
            # so here we still save params log if param file does not exist
            # no param file was saved yet, here we save data and params setting
            save_model_params_log(cfgs, self.result_dir)
        '''

    def save_result(self, pred, obs):
        """
        save the pred value of testing period and obs value

        Parameters
        ----------
        pred
            predictions
        obs
            observations

        Returns
        -------
        None
        """
        save_dir = self.result_dir
        flow_pred_file = os.path.join(save_dir, self.pred_name)
        flow_obs_file = os.path.join(save_dir, self.obs_name)
<<<<<<< HEAD
        # pred = set_unit_to_var(pred)
        # obs = set_unit_to_var(obs)
        pred.write_parquet(flow_pred_file + ".parquet")
        obs.write_parquet(flow_obs_file + ".parquet")
=======
        max_len = max(len(basin) for basin in pred.basin.values)
        encoding = {"basin": {"dtype": f"U{max_len}"}}
        pred.to_netcdf(flow_pred_file + ".nc", encoding=encoding)
        obs.to_netcdf(flow_obs_file + ".nc", encoding=encoding)
>>>>>>> fe877198

    def eval_result(self, preds_xr, obss_xr):
        # types of observations
        target_col = self.cfgs["data_cfgs"]["target_cols"]
        evaluation_metrics = self.cfgs["evaluation_cfgs"]["metrics"]
        basin_ids = self.cfgs["data_cfgs"]["object_ids"]
        test_path = self.cfgs["data_cfgs"]["case_dir"]
        # Assume object_ids like ['changdian_61561']
        # fill_nan: "no" means ignoring the NaN value;
        #           "sum" means calculate the sum of the following values in the NaN locations.
        #           For example, observations are [1, nan, nan, 2], and predictions are [0.3, 0.3, 0.3, 1.5].
        #           Then, "no" means [1, 2] v.s. [0.3, 1.5] while "sum" means [1, 2] v.s. [0.3 + 0.3 + 0.3, 1.5].
        #           If it is a str, then all target vars use same fill_nan method;
        #           elif it is a list, each for a var
        fill_nan = self.cfgs["evaluation_cfgs"]["fill_nan"]
        #  Then evaluate the model metrics
        if type(fill_nan) is list and len(fill_nan) != len(target_col):
            raise ValueError("length of fill_nan must be equal to target_col's")
<<<<<<< HEAD
        eval_log = {}
        compare_df = preds_xr.join(obss_xr, on=['basin_id', 'time'], suffix='_obs')
        for i, col in enumerate(target_col[:-2]):
            ngrid = len(compare_df['basin_id'].unique())
            # 对于polars DataFrame而言，obs_xr[col].to_numpy()是所有流域所有时间的数值
            obs = compare_df[f'{col}_obs'].to_numpy().reshape(ngrid, -1)
            pred = compare_df[f'{col}'].to_numpy().reshape(ngrid, -1)
            eval_log = calculate_and_record_metrics(obs, pred, evaluation_metrics, col,
                                                    fill_nan[i] if isinstance(fill_nan, list) else fill_nan, eval_log,)
=======
        for i, col in enumerate(target_col):
            eval_log = {}
            obs = obss_xr[col].to_numpy()
            pred = preds_xr[col].to_numpy()

            eval_log = calculate_and_record_metrics(
                obs,
                pred,
                evaluation_metrics,
                col,
                fill_nan[i] if isinstance(fill_nan, list) else fill_nan,
                eval_log,
            )
            # Create pandas DataFrames from eval_log for each target variable (e.g., streamflow)
            # Create a dictionary to hold the data for the DataFrame
            data = {}
            # Iterate over metrics in eval_log
            for metric, values in eval_log.items():
                # Remove 'of streamflow' (or similar) from the metric name
                clean_metric = metric.replace(f"of {col}", "").strip()

                # Add the cleaned metric to the data dictionary
                data[clean_metric] = values

            # Create a DataFrame using object_ids as the index and metrics as columns
            df = pd.DataFrame(data, index=basin_ids)

            # Define the output file name based on the target variable
            output_file = os.path.join(test_path, f"metric_{col}.csv")

            # Save the DataFrame to a CSV file
            df.to_csv(output_file, index_label="basin_id")

>>>>>>> fe877198
        # Finally, try to explain model behaviour using shap
        # is_shap = self.cfgs["evaluation_cfgs"]["explainer"] == "shap"
        # if is_shap:
            # shap_summary_plot(self.model, self.traindataset, self.testdataset)
            # deep_explain_model_summary_plot(self.model, test_data)
            # deep_explain_model_heatmap(self.model, test_data)

    def _convert_streamflow_units(self, ds):
        """convert the streamflow units to m^3/s

        Parameters
        ----------
        pred : np.array
            predictions

        Returns
        -------
        """
        data_cfgs = self.cfgs["data_cfgs"]
        source_name = data_cfgs["source_cfgs"]["source_name"]
        source_path = data_cfgs["source_cfgs"]["source_path"]
        other_settings = data_cfgs["source_cfgs"].get("other_settings", {})
        data_source = data_sources_dict[source_name](source_path, **other_settings)
        basin_id = data_cfgs["object_ids"]
        # NOTE: all datasource should have read_area method
        basin_area = data_source.read_area(basin_id)
        target_unit = "m^3/s"
        # Get the flow variable name dynamically from config instead of hardcoding "streamflow"
        # NOTE: the first target variable must be the flow variable
        var_flow = self.cfgs["data_cfgs"]["target_cols"][0]
        streamflow_ds = ds[[var_flow]]
        ds_ = streamflow_unit_conv(
            streamflow_ds, basin_area, target_unit=target_unit, inverse=True
        )
        new_ds = ds.copy(deep=True)
        new_ds[var_flow] = ds_[var_flow]
        return new_ds

    def load_result(self, convert_flow_unit=False) -> Tuple[np.array, np.array]:
        """load the pred value of testing period and obs value"""
        save_dir = self.result_dir
        pred_file = os.path.join(save_dir, self.pred_name + ".nc")
        obs_file = os.path.join(save_dir, self.obs_name + ".nc")
        pred = xr.open_dataset(pred_file)
        obs = xr.open_dataset(obs_file)
        if convert_flow_unit:
            pred = self._convert_streamflow_units(pred)
            obs = self._convert_streamflow_units(obs)
        return pred, obs

    def save_intermediate_results(self, **kwargs):
        """Load model weights and deal with some intermediate results"""
        is_cell_states = kwargs.get("is_cell_states", False)
        is_pbm_params = kwargs.get("is_pbm_params", False)
        cfgs = self.cfgs
        cfgs["training_cfgs"]["train_mode"] = False
        training_cfgs = cfgs["training_cfgs"]
        seq_first = training_cfgs["which_first_tensor"] == "sequence"
        if is_cell_states:
            # TODO: not support return_cell_states yet
            return cellstates_when_inference(seq_first, data_cfgs, pred)
        if is_pbm_params:
            self._save_pbm_params(cfgs, seq_first)

    def _save_pbm_params(self, cfgs, seq_first):
        training_cfgs = cfgs["training_cfgs"]
        model_loader = cfgs["evaluation_cfgs"]["model_loader"]
        model_pth_dir = cfgs["data_cfgs"]["case_dir"]
        weight_path = read_pth_from_model_loader(model_loader, model_pth_dir)
        cfgs["model_cfgs"]["weight_path"] = weight_path
        cfgs["training_cfgs"]["device"] = [0] if torch.cuda.is_available() else [-1]
        deephydro = DeepHydro(cfgs)
        device = deephydro.device
        dl_model = deephydro.model.dl_model
        pb_model = deephydro.model.pb_model
        param_func = deephydro.model.param_func
        # TODO: check for dplnnmodule model
        param_test_way = deephydro.model.param_test_way
        test_dataloader = DataLoader(
            deephydro.testdataset,
            batch_size=training_cfgs["batch_size"],
            shuffle=False,
            sampler=None,
            batch_sampler=None,
            drop_last=False,
            timeout=0,
            worker_init_fn=None,
        )
        deephydro.model.eval()
        # here the batch is just an index of lookup table, so any batch size could be chosen
        params_lst = []
        with torch.no_grad():
            for batch in test_dataloader:
                ys, gen = model_infer(seq_first, device, dl_model, batch)
                # we set all params' values in [0, 1] and will scale them when forwarding
                if param_func == "clamp":
                    params_ = torch.clamp(gen, min=0.0, max=1.0)
                elif param_func == "sigmoid":
                    params_ = F.sigmoid(gen)
                else:
                    raise NotImplementedError(
                        "We don't provide this way to limit parameters' range!! Please choose sigmoid or clamp"
                    )
                # just get one-period values, here we use the final period's values
                params = params_[:, -1, :]
                params_lst.append(params)
        pb_params = reduce(lambda a, b: torch.cat((a, b), dim=0), params_lst)
        # trans tensor to pandas dataframe
        sites = deephydro.cfgs["data_cfgs"]["object_ids"]
        params_names = pb_model.params_names
        params_df = pd.DataFrame(
            pb_params.cpu().numpy(), columns=params_names, index=sites
        )
        save_param_file = os.path.join(
            model_pth_dir, f"pb_params_{int(time.time())}.csv"
        )
        params_df.to_csv(save_param_file, index_label="GAGE_ID")

    def read_tensorboard_log(self, **kwargs):
        """read tensorboard log files"""
        is_scalar = kwargs.get("is_scalar", False)
        is_histogram = kwargs.get("is_histogram", False)
        log_dir = self.cfgs["data_cfgs"]["case_dir"]
        if is_scalar:
            scalar_file = os.path.join(log_dir, "tb_scalars.csv")
            if not os.path.exists(scalar_file):
                reader = SummaryReader(log_dir)
                df_scalar = reader.scalars
                df_scalar.to_csv(scalar_file, index=False)
            else:
                df_scalar = pd.read_csv(scalar_file)
        if is_histogram:
            histogram_file = os.path.join(log_dir, "tb_histograms.csv")
            if not os.path.exists(histogram_file):
                reader = SummaryReader(log_dir)
                df_histogram = reader.histograms
                df_histogram.to_csv(histogram_file, index=False)
            else:
                df_histogram = pd.read_csv(histogram_file)
        if is_scalar and is_histogram:
            return df_scalar, df_histogram
        elif is_scalar:
            return df_scalar
        elif is_histogram:
            return df_histogram

    # TODO: the following code is not finished yet
    def load_ensemble_result(
        self, save_dirs, test_epoch, flow_unit="m3/s", basin_areas=None
    ) -> Tuple[np.array, np.array]:
        """
        load ensemble mean value

        Parameters
        ----------
        save_dirs
        test_epoch
        flow_unit
            default is m3/s, if it is not m3/s, transform the results
        basin_areas
            if unit is mm/day it will be used, default is None

        Returns
        -------

        """
        preds = []
        obss = []
        for save_dir in save_dirs:
            pred_i, obs_i = self.load_result(save_dir, test_epoch)
            if pred_i.ndim == 3 and pred_i.shape[-1] == 1:
                pred_i = pred_i.reshape(pred_i.shape[0], pred_i.shape[1])
                obs_i = obs_i.reshape(obs_i.shape[0], obs_i.shape[1])
            preds.append(pred_i)
            obss.append(obs_i)
        preds_np = np.array(preds)
        obss_np = np.array(obss)
        pred_mean = np.mean(preds_np, axis=0)
        obs_mean = np.mean(obss_np, axis=0)
        if flow_unit == "mm/day":
            if basin_areas is None:
                raise ArithmeticError("No basin areas we cannot calculate")
            basin_areas = np.repeat(basin_areas, obs_mean.shape[1], axis=0).reshape(
                obs_mean.shape
            )
            obs_mean = obs_mean * basin_areas * 1e-3 * 1e6 / 86400
            pred_mean = pred_mean * basin_areas * 1e-3 * 1e6 / 86400
        elif flow_unit == "m3/s":
            pass
        elif flow_unit == "ft3/s":
            obs_mean = obs_mean / 35.314666721489
            pred_mean = pred_mean / 35.314666721489
        return pred_mean, obs_mean

    def eval_ensemble_result(
        self,
        save_dirs,
        test_epoch,
        return_value=False,
        flow_unit="m3/s",
        basin_areas=None,
    ) -> Tuple[np.array, np.array]:
        """calculate statistics for ensemble results

        Parameters
        ----------
        save_dirs : _type_
            where the results save
        test_epoch : _type_
            we name the results files with the test_epoch
        return_value : bool, optional
            if True, return (inds_df, pred_mean, obs_mean), by default False
        flow_unit : str, optional
            arg for load_ensemble_result, by default "m3/s"
        basin_areas : _type_, optional
            arg for load_ensemble_result, by default None

        Returns
        -------
        Tuple[np.array, np.array]
            inds_df or (inds_df, pred_mean, obs_mean)
        """
        pred_mean, obs_mean = self.load_ensemble_result(
            save_dirs, test_epoch, flow_unit=flow_unit, basin_areas=basin_areas
        )
        inds = stat_error(obs_mean, pred_mean)
        inds_df = pd.DataFrame(inds)
        return (inds_df, pred_mean, obs_mean) if return_value else inds_df<|MERGE_RESOLUTION|>--- conflicted
+++ resolved
@@ -1,11 +1,4 @@
 import os
-<<<<<<< HEAD
-from typing import Tuple, Union
-
-import numpy as np
-import pandas as pd
-from hydroutils.hydro_file import unserialize_numpy
-=======
 import time
 import numpy as np
 import pandas as pd
@@ -18,25 +11,9 @@
 from torch.nn import functional as F
 from tbparse import SummaryReader
 
->>>>>>> fe877198
 from hydroutils.hydro_stat import stat_error
 from hydrodatasource.utils.utils import streamflow_unit_conv
 
-<<<<<<< HEAD
-# from torchhydro.explainers.shap import shap_summary_plot
-# from torchhydro.trainers.train_logger import save_model_params_log
-from torchhydro.trainers.train_utils import calculate_and_record_metrics
-
-
-def set_unit_to_var(ds):
-    units_dict = ds.attrs["units"]
-    for var_name, units in units_dict.items():
-        if var_name in ds:
-            ds[var_name].attrs["units"] = units
-    if "units" in ds.attrs:
-        del ds.attrs["units"]
-    return ds
-=======
 from torchhydro.configs.model_config import MODEL_PARAM_TEST_WAY
 from torchhydro.datasets.data_sources import data_sources_dict
 from torchhydro.trainers.train_logger import save_model_params_log
@@ -52,7 +29,6 @@
     model_infer,
 )
 from torchhydro.trainers.deep_hydro import DeepHydro
->>>>>>> fe877198
 
 
 class Resulter:
@@ -124,17 +100,10 @@
         save_dir = self.result_dir
         flow_pred_file = os.path.join(save_dir, self.pred_name)
         flow_obs_file = os.path.join(save_dir, self.obs_name)
-<<<<<<< HEAD
-        # pred = set_unit_to_var(pred)
-        # obs = set_unit_to_var(obs)
-        pred.write_parquet(flow_pred_file + ".parquet")
-        obs.write_parquet(flow_obs_file + ".parquet")
-=======
         max_len = max(len(basin) for basin in pred.basin.values)
         encoding = {"basin": {"dtype": f"U{max_len}"}}
         pred.to_netcdf(flow_pred_file + ".nc", encoding=encoding)
         obs.to_netcdf(flow_obs_file + ".nc", encoding=encoding)
->>>>>>> fe877198
 
     def eval_result(self, preds_xr, obss_xr):
         # types of observations
@@ -153,17 +122,6 @@
         #  Then evaluate the model metrics
         if type(fill_nan) is list and len(fill_nan) != len(target_col):
             raise ValueError("length of fill_nan must be equal to target_col's")
-<<<<<<< HEAD
-        eval_log = {}
-        compare_df = preds_xr.join(obss_xr, on=['basin_id', 'time'], suffix='_obs')
-        for i, col in enumerate(target_col[:-2]):
-            ngrid = len(compare_df['basin_id'].unique())
-            # 对于polars DataFrame而言，obs_xr[col].to_numpy()是所有流域所有时间的数值
-            obs = compare_df[f'{col}_obs'].to_numpy().reshape(ngrid, -1)
-            pred = compare_df[f'{col}'].to_numpy().reshape(ngrid, -1)
-            eval_log = calculate_and_record_metrics(obs, pred, evaluation_metrics, col,
-                                                    fill_nan[i] if isinstance(fill_nan, list) else fill_nan, eval_log,)
-=======
         for i, col in enumerate(target_col):
             eval_log = {}
             obs = obss_xr[col].to_numpy()
@@ -197,7 +155,6 @@
             # Save the DataFrame to a CSV file
             df.to_csv(output_file, index_label="basin_id")
 
->>>>>>> fe877198
         # Finally, try to explain model behaviour using shap
         # is_shap = self.cfgs["evaluation_cfgs"]["explainer"] == "shap"
         # if is_shap:
