"""
Author: Wenyu Ouyang
Date: 2024-04-08 18:16:26
LastEditTime: 2025-04-27 18:36:57
LastEditors: Wenyu Ouyang
Description: Some basic functions for training
FilePath: /HydroForecastEval/mnt/disk1/owen/code/torchhydro/torchhydro/trainers/train_utils.py
Copyright (c) 2024-2024 Wenyu Ouyang. All rights reserved.
"""

import copy
import fnmatch
import os
import re
import shutil
from functools import reduce
from pathlib import Path
import pandas as pd
from tqdm import tqdm
import numpy as np
import xarray as xr
import torch
import torch.optim as optim
from torch.utils.data import DataLoader

from hydroutils.hydro_stat import stat_error
from hydroutils.hydro_file import (
    get_lastest_file_in_a_dir,
    unserialize_json,
    get_latest_file_in_a_lst,
)

from torchhydro.models.crits import GaussianLoss


def _rolling_once_evaluate(
    batch_shape,
    rho,
    forecast_length,
    rolling_stride,
    hindcast_output_window,
    the_array,
):
    """
    Perform rolling evaluation to restore the prediction results to the original time series length.

    This function is used to restore the rolling prediction results of the model to the original time series length.
    It assumes that the length of the rolling window is equal to the forecast length, and that there is only one prediction value for each time step.
    The function calculates the restored prediction results based on the given batch shape, historical window length, forecast length, rolling window length,
    hindcast output window length, and prediction result array.

    Parameters
    ----------
    batch_shape : tuple
        The shape of the batch, containing three elements (ngrid, nt, nf), representing the number of grids, the number of time steps, and the number of features, respectively.
    rho : int
        The length of the historical window.
    forecast_length : int
        The length of the forecast.
    rolling_stride : int
        The stride of the rolling
    hindcast_output_window : int
        The length of the hindcast output window.
    the_array : np.ndarray
        The prediction result array, with the shape (samples, window_size, nf), where samples represent the number of samples,
        window_size represents the size of the window, and nf represents the number of features.

    Returns
    -------
    np.ndarray
        The restored prediction result array, with the shape (ngrid, recover_len, nf), where recover_len represents the length of the restored time steps.

    Raises
    ------
    NotImplementedError
        Raised when the rolling window length is not equal to the forecast length.
    """
    ngrid, nt, nf = batch_shape
    if rolling_stride != forecast_length:
        # TODO: now we only guarantee each time has only one value,
        # so we directly reshape the data rather than a real rolling
        raise NotImplementedError(
            "rolling should be equal to forecast_length in data_cfgs now, others are not supported yet"
        )
    window_size = hindcast_output_window + forecast_length
    recover_len = nt - rho + hindcast_output_window
    samples = int(the_array.shape[0] / ngrid)
    the_array_ = np.full((ngrid, recover_len, nf), np.nan)
    # recover the_array to pred_
    the_array_4d = the_array.reshape(ngrid, samples, window_size, nf)
    for i in range(ngrid):
        for j in range(0, recover_len - window_size + 1, window_size):
            the_array_[i, j : j + window_size, :] = the_array_4d[i, j, :, :]
    return the_array_.reshape(ngrid, recover_len, nf)


def model_infer(seq_first, device, model, xs, ys):
    """_summary_

    Parameters
    ----------
    seq_first : bool
        if True, the input data is sequence first
    device : torch.device
        cpu or gpu
    model : torch.nn.Module
        the model
    xs : list or tensor
        xs is always batch first
    ys : tensor
        observed data

    Returns
    -------
    tuple[torch.Tensor, torch.Tensor]
        first is the observed data, second is the predicted data;
        both tensors are batch first
    """
    if type(xs) is list:
        xs = [
            (
                data_tmp.permute([1, 0, 2]).to(device)
                if seq_first and data_tmp.ndim == 3
                else data_tmp.to(device)
            )
            for data_tmp in xs
        ]
    else:
        xs = [
            (
                xs.permute([1, 0, 2]).to(device)
                if seq_first and xs.ndim == 3
                else xs.to(device)
            )
        ]
    if ys is not None:
        ys = (
            ys.permute([1, 0, 2]).to(device)
            if seq_first and ys.ndim == 3
            else ys.to(device)
        )
    output = model(*xs)
    if type(output) is tuple:
        # Convention: y_p must be the first output of model
        output = output[0]
    if seq_first:
        output = output.transpose(0, 1)
        if ys is not None:
            ys = ys.transpose(0, 1)
    return ys, output


class EarlyStopper(object):
    def __init__(
        self,
        patience: int,
        min_delta: float = 0.0,
        cumulative_delta: bool = False,
    ):
        """
        EarlyStopping handler can be used to stop the training if no improvement after a given number of events.

        Parameters
        ----------
        patience
            Number of events to wait if no improvement and then stop the training.
        min_delta
            A minimum increase in the score to qualify as an improvement,
            i.e. an increase of less than or equal to `min_delta`, will count as no improvement.
        cumulative_delta
            It True, `min_delta` defines an increase since the last `patience` reset, otherwise,
        it defines an increase after the last event. Default value is False.
        """

        if patience < 1:
            raise ValueError("Argument patience should be positive integer.")

        if min_delta < 0.0:
            raise ValueError("Argument min_delta should not be a negative number.")

        self.patience = patience
        self.min_delta = min_delta
        self.cumulative_delta = cumulative_delta
        self.counter = 0
        self.best_score = None

    def check_loss(self, model, validation_loss, save_dir) -> bool:
        score = validation_loss
        if self.best_score is None:
            self.save_model_checkpoint(model, save_dir)
            self.best_score = score

        elif score + self.min_delta >= self.best_score:
            self.counter += 1
            print("Epochs without Model Update:", self.counter)
            if self.counter >= self.patience:
                return False
        else:
            self.save_model_checkpoint(model, save_dir)
            print("Model Update")
            self.best_score = score
            self.counter = 0
        return True

    def save_model_checkpoint(self, model, save_dir):
        torch.save(model.state_dict(), os.path.join(save_dir, "best_model.pth"))


def calculate_and_record_metrics(
    obs, pred, evaluation_metrics, target_col, fill_nan, eval_log
):
    fill_nan_value = fill_nan
    inds = stat_error(obs, pred, fill_nan_value)

    for evaluation_metric in evaluation_metrics:
        eval_log[f"{evaluation_metric} of {target_col}"] = inds[
            evaluation_metric
        ].tolist()

    return eval_log


def get_evaluation(
    valorte_data_loader,
    evaluation_cfgs,
    output,
    labels,
):
    """
    Get evaluation results:
    the denormalized data without metrics by different eval ways

    Parameters
    ----------
    valorte_data_loader : DataLoader
        validation or test data loader
    evaluation_cfgs : dict
        evaluation configs
    output : np.ndarray
        model output
    labels : np.ndarray
        model target

    Returns
    -------
    tuple
        _description_
    """
    evaluator = evaluation_cfgs["evaluator"]
    batch_size = valorte_data_loader.batch_size
    target_scaler = valorte_data_loader.dataset.target_scaler
    target_data = target_scaler.data_target
    horizon = valorte_data_loader.dataset.horizon
    hindcast_output_window = target_scaler.data_cfgs["hindcast_output_window"]
    nf = valorte_data_loader.dataset.noutputvar  # number of features
    nt = valorte_data_loader.dataset.nt  # number of time steps
    basin_num = len(target_data.basin)
    if evaluator["eval_way"] == "once":
        stride = evaluator["stride"]
        if stride < 1:
            # means we directly use the data to perform denorm and metrics cal
            # as the results may be got by performing rolling prediction
            # then there are many results for each timestep and we flatten them
            # so, to perform denormlization with xarray, we need to reset time
            # and we also need to reshape the data to (basin_num, times, nf)
            is_real_time = True
            if labels.shape[0] > nt:
                # 0 dim means time dim
                is_real_time = False
                # TODO: to be implemented
                raise NotImplementedError(
                    "we only support the case that the length of labels is equal to nt"
                )
            obss_xr = valorte_data_loader.dataset.denormalize(
                labels.reshape(basin_num, -1, nf), is_real_time
            )
            preds_xr = valorte_data_loader.dataset.denormalize(
                output.reshape(basin_num, -1, nf), is_real_time
            )
        else:
            # TODO: need more test
            raise NotImplementedError(
                "we only support the case that the stride is equal to 1 now, others need to be implemented"
            )
            obss_xr = _rolling_once_evaluate(
                (basin_num, horizon, nf),
                target_scaler.rho,
                evaluation_cfgs["forecast_length"],
                stride,
                hindcast_output_window,
                target_data.reshape(basin_num, horizon, nf),
            )
            preds_xr = _rolling_once_evaluate(
                (basin_num, horizon, nf),
                target_scaler.rho,
                evaluation_cfgs["forecast_length"],
                stride,
                hindcast_output_window,
                output.reshape(batch_size, horizon, nf),
            )
    elif evaluator["eval_way"] == "1pace":
        pace_idx = evaluator["pace_idx"]
        # for 1pace with pace_idx meaning which value of output was chosen to show
        # 1st, we need to transpose data to 4-dim to show the whole data
        pred = _recover_samples_to_basin(output, valorte_data_loader, pace_idx)
        obs = _recover_samples_to_basin(labels, valorte_data_loader, pace_idx)
        valte_dataset = valorte_data_loader.dataset
        preds_xr = valte_dataset.denormalize(pred)
        obss_xr = valte_dataset.denormalize(obs)
    elif evaluator["eval_way"] == "rolling":
<<<<<<< HEAD
        # 获取滚动预测所需的参数
        stride = evaluator.get("stride", 1)
        forecast_length = evaluation_cfgs.get("forecast_length", 1)

        # 重组预测结果和观测值
        basin_num = len(target_data.basin)

        # 使用_rolling_once_evaluate函数进行滚动评估
        pred_reshaped = _rolling_once_evaluate(
            (basin_num, nt, nf),
            target_scaler.rho,
            forecast_length,
            stride,
            hindcast_output_window,
            output.reshape(-1, output.shape[1], nf),
        )

        obs_reshaped = _rolling_once_evaluate(
            (basin_num, nt, nf),
            target_scaler.rho,
            forecast_length,
            stride,
            hindcast_output_window,
            labels.reshape(-1, labels.shape[1], nf),
        )

        # 反归一化处理
        valte_dataset = valorte_data_loader.dataset
        preds_xr = valte_dataset.denormalize(pred_reshaped)
        obss_xr = valte_dataset.denormalize(obs_reshaped)
=======
        # TODO: to be test
        pred = _recover_samples_to_4d(output, valorte_data_loader, evaluator["stride"])
        obs = _recover_samples_to_4d(labels, valorte_data_loader, evaluator["stride"])
        valte_dataset = valorte_data_loader.dataset
        preds_xr = valte_dataset.denormalize(pred)
        obss_xr = valte_dataset.denormalize(obs)
>>>>>>> 47b4022d
    else:
        raise ValueError("eval_way should be rolling or 1pace")
    return obss_xr, preds_xr


def _recover_samples_to_4d(arr_3d, valorte_data_loader, stride):
    """Reorganize the 3D prediction results to 4D
    TODO: to be finished

    Parameters
    ----------
    arr_3d : np.ndarray
        A 3D prediction array with the shape (total number of samples, number of time steps, number of features).
    valorte_data_loader: DataLoader
        The corresponding data loader used to obtain the basin-time index mapping.
    stride: int
        The stride of the rolling.

    Returns
        -------
        np.ndarray
            The reorganized 4D array with the shape (number of basins, length of time, forecast steps, number of features).
    """
    dataset = valorte_data_loader.dataset
    batch_size = valorte_data_loader.batch_size
    basin_num = len(dataset.t_s_dict["sites_id"])
    nt = dataset.nt
    rho = dataset.rho
    warmup_len = dataset.warmup_length
    horizon = dataset.horizon
    nf = dataset.noutputvar

    # Initialize the 4D array with NaN values
    basin_array = np.full((basin_num, nt - warmup_len - rho, horizon, nf), np.nan)

    for sample_idx in range(arr_3d.shape[0]):
        # Get the basin and start time index corresponding to this sample
        basin, start_time = dataset.lookup_table[sample_idx]
        # Take the value at the last time step of this sample (at the position of rho + horizon)
        value = arr_3d[sample_idx, warmup_len + rho :, :]
        # Calculate the time position in the result array
        result_time_idx = start_time + warmup_len + stride * (sample_idx % batch_size)
        # Fill in the corresponding position
        basin_array[basin, result_time_idx, :, :] = value

    return basin_array


def _recover_samples_to_basin(arr_3d, valorte_data_loader, pace_idx):
    """Reorganize the 3D prediction results by basin

    Parameters
    ----------
    arr_3d : np.ndarray
        A 3D prediction array with the shape (total number of samples, number of time steps, number of features).
    valorte_data_loader: DataLoader
        The corresponding data loader used to obtain the basin-time index mapping.
    pace_idx: int
        Which time step was chosen to show.

    Returns
        -------
        np.ndarray
            The reorganized 3D array with the shape (number of basins, length of time, number of features).
    """
    dataset = valorte_data_loader.dataset
    basin_num = len(dataset.t_s_dict["sites_id"])
    nt = dataset.nt
    rho = dataset.rho
    warmup_len = dataset.warmup_length
    horizon = dataset.horizon
    nf = dataset.noutputvar

    basin_array = np.full((basin_num, nt, nf), np.nan)

    for sample_idx in range(arr_3d.shape[0]):
        # Get the basin and start time index corresponding to this sample
        basin, start_time = dataset.lookup_table[sample_idx]
        # Calculate the time position in the result array
        if pace_idx < 0:
            value = arr_3d[sample_idx, pace_idx, :]
            result_time_idx = start_time + warmup_len + rho + horizon + pace_idx
        else:
            value = arr_3d[sample_idx, pace_idx - 1, :]
            result_time_idx = start_time + warmup_len + rho + pace_idx - 1
        # Fill in the corresponding position
        basin_array[basin, result_time_idx, :] = value

    return basin_array


def evaluate_validation(
    validation_data_loader,
    output,
    labels,
    evaluation_cfgs,
    target_col,
):
    """
    calculate metrics for validation

    Parameters
    ----------
    output
        model output
    labels
        model target
    evaluation_cfgs
        evaluation configs
    target_col
        target columns

    Returns
    -------
    tuple
        metrics
    """
    fill_nan = evaluation_cfgs["fill_nan"]
    if isinstance(fill_nan, list) and len(fill_nan) != len(target_col):
        raise ValueError("Length of fill_nan must be equal to length of target_col.")
    eval_log = {}
    evaluation_metrics = evaluation_cfgs["metrics"]
    obss_xr, preds_xr = get_evaluation(
        validation_data_loader,
        evaluation_cfgs,
        output,
        labels,
    )
    for i, col in enumerate(target_col):
        obs = obss_xr[col].to_numpy()
        pred = preds_xr[col].to_numpy()
        # eval_log will be updated rather than completely replaced, no need to use eval_log["key"]
        eval_log = calculate_and_record_metrics(
            obs,
            pred,
            evaluation_metrics,
            col,
            fill_nan[i] if isinstance(fill_nan, list) else fill_nan,
            eval_log,
        )
    return eval_log


def compute_loss(
    labels: torch.Tensor, output: torch.Tensor, criterion, **kwargs
) -> float:
    """
    Function for computing the loss

    Parameters
    ----------
    labels
        The real values for the target. Shape can be variable but should follow (batch_size, time)
    output
        The output of the model
    criterion
        loss function
    validation_dataset
        Only passed when unscaling of data is needed.
    m
        defaults to 1

    Returns
    -------
    float
        the computed loss
    """
    # a = np.sum(output.cpu().detach().numpy(),axis=1)/len(output)
    # b=[]
    # for i in a:
    #     b.append([i.tolist()])
    # output = torch.tensor(b, requires_grad=True).to(torch.device("cuda"))

    if isinstance(criterion, GaussianLoss):
        if len(output[0].shape) > 2:
            g_loss = GaussianLoss(output[0][:, :, 0], output[1][:, :, 0])
        else:
            g_loss = GaussianLoss(output[0][:, 0], output[1][:, 0])
        return g_loss(labels)
    if (
        isinstance(output, torch.Tensor)
        and len(labels.shape) != len(output.shape)
        and len(labels.shape) > 1
    ):
        if labels.shape[1] == output.shape[1]:
            labels = labels.unsqueeze(2)
        else:
            labels = labels.unsqueeze(0)
    assert labels.shape == output.shape
    return criterion(output, labels.float())


def torch_single_train(
    model,
    opt: optim.Optimizer,
    criterion,
    data_loader: DataLoader,
    device=None,
    **kwargs,
) -> float:
    """
    Training function for one epoch

    Parameters
    ----------
    model
        a PyTorch model inherit from nn.Module
    opt
        optimizer function from PyTorch optim.Optimizer
    criterion
        loss function
    data_loader
        object for loading data to the model
    device
        where we put the tensors and models

    Returns
    -------
    tuple(float, int)
        loss of this epoch and number of all iterations

    Raises
    --------
    ValueError
        if nan exits, raise a ValueError
    """
    # we will set model.eval() in the validation function so here we should set model.train()
    model.train()
    n_iter_ep = 0
    running_loss = 0.0
    which_first_tensor = kwargs["which_first_tensor"]
    seq_first = which_first_tensor != "batch"
    pbar = tqdm(data_loader)

    for _, (src, trg) in enumerate(pbar):
        trg, output = model_infer(seq_first, device, model, src, trg)

        loss = compute_loss(trg, output, criterion, **kwargs)
        if loss > 100:
            print("Warning: high loss detected")
        if torch.isnan(loss):
            raise ValueError("nan loss detected")
            # continue
        loss.backward()  # Backpropagate to compute the current gradient
        opt.step()  # Update network parameters based on gradients
        model.zero_grad()  # clear gradient
        if loss == float("inf"):
            raise ValueError(
                "Error infinite loss detected. Try normalizing data or performing interpolation"
            )
        running_loss += loss.item()
        n_iter_ep += 1
    if n_iter_ep == 0:
        raise ValueError(
            "All batch computations of loss result in NAN. Please check the data."
        )
    total_loss = running_loss / float(n_iter_ep)
    return total_loss, n_iter_ep


def compute_validation(
    model,
    criterion,
    data_loader: DataLoader,
    device: torch.device = None,
    **kwargs,
):
    """
    Function to compute the validation loss metrics

    Parameters
    ----------
    model
        the trained model
    criterion
        torch.nn.modules.loss
    dataloader
        The data-loader of either validation or test-data
    device
        torch.device

    Returns
    -------
    tuple
        validation observations (numpy array), predictions (numpy array) and the loss of validation
    """
    model.eval()
    seq_first = kwargs["which_first_tensor"] != "batch"
    obs = []
    preds = []
    valid_loss = 0.0
    obs_final = None
    pred_final = None
    with torch.no_grad():
        iter_num = 0
        for src, trg in tqdm(data_loader, desc="Evaluating", total=len(data_loader)):
            trg, output = model_infer(seq_first, device, model, src, trg)
            obs.append(trg)
            preds.append(output)
            valid_loss_ = compute_loss(trg, output, criterion)
            if torch.isnan(valid_loss_):
                # for not-train mode, we may get all nan data for trg
                # so we skip this batch
                continue
            valid_loss = valid_loss + valid_loss_.item()
            iter_num = iter_num + 1
            # clear memory to save GPU memory
            if obs_final is None:
                obs_final = trg.detach().cpu()
                pred_final = output.detach().cpu()
            else:
                obs_final = torch.cat([obs_final, trg.detach().cpu()], dim=0)
                pred_final = torch.cat([pred_final, output.detach().cpu()], dim=0)
            del trg, output
            torch.cuda.empty_cache()
        # first dim is batch
    valid_loss = valid_loss / iter_num
    y_obs = obs_final.numpy()
    y_pred = pred_final.numpy()
    return y_obs, y_pred, valid_loss


def average_weights(w):
    """
    Returns the average of the weights.
    """
    w_avg = copy.deepcopy(w[0])
    for key in w_avg.keys():
        for i in range(1, len(w)):
            w_avg[key] += w[i][key]
        w_avg[key] = torch.div(w_avg[key], len(w))
    return w_avg


def _find_min_validation_loss_epoch(data):
    """
    Find the epoch with the minimum validation loss from the training log data.

    Parameters
    ----------
    data : list of dict
        A list of dictionaries containing training information, where each dictionary corresponds to an epoch.

    Returns
    -------
    tuple
        (min_epoch, min_val_loss) The epoch number with the minimum validation loss and its corresponding loss value.
        If the data is empty or no valid validation loss can be found, returns (None, None).
    """
    if not data:
        print("Input data is empty.")
        return None, None

    df = pd.DataFrame(data)

    if "epoch" not in df.columns or "validation_loss" not in df.columns:
        print("Input data is missing 'epoch' or 'validation_loss' fields.")
        return None, None

    # Define a function to extract the numerical value from `validation_loss`
    def extract_val_loss(val_loss_str):
        """
        Extract the numerical part of the validation loss from the string.

        Parameters
        ----------
        val_loss_str : str
            A string in the form "tensor(4.1230, device='cuda:2')".

        Returns
        -------
        float
            The extracted validation loss value. If extraction fails, returns positive infinity.
        """
        match = re.search(r"tensor\(([\d\.]+)", val_loss_str)
        if match:
            try:
                return float(match[1])
            except ValueError:
                return float("inf")
        return float("inf")

    # Apply function to extract the numerical part
    df["validation_loss_value"] = df["validation_loss"].apply(extract_val_loss)

    # Check if there are valid validation losses
    if df["validation_loss_value"].isnull().all():
        print("All 'validation_loss' values cannot be parsed.")
        return None, None

    # Find the minimum validation loss and the corresponding epoch
    min_idx = df["validation_loss_value"].idxmin()
    min_row = df.loc[min_idx]

    min_epoch = min_row["epoch"]
    min_val_loss = min_row["validation_loss_value"]

    return min_epoch, min_val_loss


def read_pth_from_model_loader(model_loader, model_pth_dir):
    if model_loader["load_way"] == "specified":
        test_epoch = model_loader["test_epoch"]
        weight_path = os.path.join(model_pth_dir, f"model_Ep{str(test_epoch)}.pth")
    elif model_loader["load_way"] == "best":
        weight_path = os.path.join(model_pth_dir, "best_model.pth")
        if not os.path.exists(weight_path):
            # read log file and find the best model
            log_json = read_torchhydro_log_json_file(model_pth_dir)
            if "run" not in log_json:
                raise ValueError(
                    "No best model found. You have to train the model first."
                )
            min_epoch, min_val_loss = _find_min_validation_loss_epoch(log_json["run"])
            try:
                shutil.copy2(
                    os.path.join(model_pth_dir, f"model_Ep{str(min_epoch)}.pth"),
                    os.path.join(model_pth_dir, "best_model.pth"),
                )
            except FileNotFoundError:
                # TODO: add a recursive call to find the saved best model
                raise FileNotFoundError(
                    f"The best model's weight file {os.path.join(model_pth_dir, f'model_Ep{str(min_epoch)}.pth')} does not exist."
                )
    elif model_loader["load_way"] == "latest":
        weight_path = get_lastest_file_in_a_dir(model_pth_dir)
    elif model_loader["load_way"] == "pth":
        weight_path = model_loader["pth_path"]
    else:
        raise ValueError("Invalid load_way")
    if not os.path.exists(weight_path):
        raise ValueError(f"Model file {weight_path} does not exist.")
    return weight_path


def get_lastest_logger_file_in_a_dir(dir_path):
    """Get the last logger file in a directory

    Parameters
    ----------
    dir_path : str
        the directory

    Returns
    -------
    str
        the path of the logger file
    """
    pattern = r"^\d{1,2}_[A-Za-z]+_\d{6}_\d{2}(AM|PM)\.json$"
    pth_files_lst = [
        os.path.join(dir_path, file)
        for file in os.listdir(dir_path)
        if re.match(pattern, file)
    ]
    return get_latest_file_in_a_lst(pth_files_lst)


def cellstates_when_inference(seq_first, data_cfgs, pred):
    """get cell states when inference"""
    cs_out = (
        cs_cat_lst.detach().cpu().numpy().swapaxes(0, 1)
        if seq_first
        else cs_cat_lst.detach().cpu().numpy()
    )
    cs_out_lst = [cs_out]
    cell_state = reduce(lambda a, b: np.vstack((a, b)), cs_out_lst)
    np.save(os.path.join(data_cfgs["case_dir"], "cell_states.npy"), cell_state)
    # model.zero_grad()
    torch.cuda.empty_cache()
    return pred, cell_state


def read_torchhydro_log_json_file(cfg_dir):
    json_files_lst = []
    json_files_ctime = []
    for file in os.listdir(cfg_dir):
        if (
            fnmatch.fnmatch(file, "*.json")
            and "_stat" not in file  # statistics json file
            and "_dict" not in file  # data cache json file
        ):
            json_files_lst.append(os.path.join(cfg_dir, file))
            json_files_ctime.append(os.path.getctime(os.path.join(cfg_dir, file)))
    sort_idx = np.argsort(json_files_ctime)
    cfg_file = json_files_lst[sort_idx[-1]]
    return unserialize_json(cfg_file)


def get_latest_pbm_param_file(param_dir):
    """Get the latest parameter file of physics-based models in the current directory.

    Parameters
    ----------
    param_dir : str
        The directory of parameter files.

    Returns
    -------
    str
        The latest parameter file.
    """
    param_file_lst = [
        os.path.join(param_dir, f)
        for f in os.listdir(param_dir)
        if f.startswith("pb_params") and f.endswith(".csv")
    ]
    param_files = [Path(f) for f in param_file_lst]
    param_file_names_lst = [param_file.stem.split("_") for param_file in param_files]
    ctimes = [
        int(param_file_names[param_file_names.index("params") + 1])
        for param_file_names in param_file_names_lst
    ]
    return param_files[ctimes.index(max(ctimes))] if ctimes else None


def get_latest_tensorboard_event_file(log_dir):
    """Get the latest event file in the log_dir directory.

    Parameters
    ----------
    log_dir : str
        The directory where the event files are stored.

    Returns
    -------
    str
        The latest event file.
    """
    event_file_lst = [
        os.path.join(log_dir, f) for f in os.listdir(log_dir) if f.startswith("events")
    ]
    event_files = [Path(f) for f in event_file_lst]
    event_file_names_lst = [event_file.stem.split(".") for event_file in event_files]
    ctimes = [
        int(event_file_names[event_file_names.index("tfevents") + 1])
        for event_file_names in event_file_names_lst
    ]
    return event_files[ctimes.index(max(ctimes))]<|MERGE_RESOLUTION|>--- conflicted
+++ resolved
@@ -308,7 +308,6 @@
         preds_xr = valte_dataset.denormalize(pred)
         obss_xr = valte_dataset.denormalize(obs)
     elif evaluator["eval_way"] == "rolling":
-<<<<<<< HEAD
         # 获取滚动预测所需的参数
         stride = evaluator.get("stride", 1)
         forecast_length = evaluation_cfgs.get("forecast_length", 1)
@@ -339,14 +338,6 @@
         valte_dataset = valorte_data_loader.dataset
         preds_xr = valte_dataset.denormalize(pred_reshaped)
         obss_xr = valte_dataset.denormalize(obs_reshaped)
-=======
-        # TODO: to be test
-        pred = _recover_samples_to_4d(output, valorte_data_loader, evaluator["stride"])
-        obs = _recover_samples_to_4d(labels, valorte_data_loader, evaluator["stride"])
-        valte_dataset = valorte_data_loader.dataset
-        preds_xr = valte_dataset.denormalize(pred)
-        obss_xr = valte_dataset.denormalize(obs)
->>>>>>> 47b4022d
     else:
         raise ValueError("eval_way should be rolling or 1pace")
     return obss_xr, preds_xr
