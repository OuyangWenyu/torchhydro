"""
Author: Wenyu Ouyang
Date: 2023-09-21 15:06:12
LastEditTime: 2023-10-03 18:04:22
LastEditors: Wenyu Ouyang
Description: Some basic functions for training
FilePath: \torchhydro\torchhydro\trainers\train_utils.py
Copyright (c) 2023-2024 Wenyu Ouyang. All rights reserved.
"""


import copy
import os
from functools import reduce
from hydroutils.hydro_stat import stat_error
import numpy as np
import torch
import torch.optim as optim
from torch.utils.data import DataLoader
from tqdm import tqdm
import xarray as xr
import pandas as pd
from torchhydro.models.crits import GaussianLoss


def model_infer(seq_first, device, model, xs, ys):
    """_summary_

    Parameters
    ----------
    seq_first : _type_
        _description_
    device : _type_
        _description_
    model : _type_
        _description_
    xs : list or tensor
        xs is always batch first
    ys : tensor
        _description_

    Returns
    -------
    _type_
        _description_
    """
    if type(xs) is list:
        xs = [
            data_tmp.permute([1, 0, 2]).to(device)
            if seq_first and data_tmp.ndim == 3
            else data_tmp.to(device)
            for data_tmp in xs
        ]
    else:
        xs = [
            xs.permute([1, 0, 2]).to(device)
            if seq_first and xs.ndim == 3
            else xs.to(device)
        ]
    ys = (
        ys.permute([1, 0, 2]).to(device)
        if seq_first and ys.ndim == 3
        else ys.to(device)
    )
    output = model(*xs)
    if output.shape[1] == ys.shape[0]:
        output = output.transpose(0, 1)
    if type(output) is tuple:
        # Convention: y_p must be the first output of model
        output = output[0]
    if seq_first:
        output = output.transpose(0, 1)
        ys = ys.transpose(0, 1)
    return ys, output

def denormalize4eval(validation_data_loader, output, labels):
    target_scaler = validation_data_loader.dataset.target_scaler
    target_data = target_scaler.data_target
    # the units are dimensionless for pure DL models
    units = {k: "dimensionless" for k in target_data.attrs["units"].keys()}
    if target_scaler.pbm_norm:
        units = {**units, **target_data.attrs["units"]}
    # need to remove data in the warmup period
    warmup_length = validation_data_loader.dataset.warmup_length
    if target_scaler.data_cfgs["scaler"] == "GPM_GFS_Scaler":
        for i in range(output.shape[1]):
            if (
                warmup_length + validation_data_loader.dataset.forecast_length - 1 - i
                != 0
            ):
                selected_time_points = target_data.coords["time"][
                    -(
                        warmup_length
                        + validation_data_loader.batch_size
                        + validation_data_loader.dataset.forecast_length
                        - 1
                        - i
                    ) : -(
                        warmup_length
                        + validation_data_loader.dataset.forecast_length
                        - 1
                        - i
                    )
                ]
            else:
                selected_time_points = target_data.coords["time"][
                    -(
                        warmup_length
                        + validation_data_loader.batch_size
                        + validation_data_loader.dataset.forecast_length
                        - 1
                        - i
                    ) :
                ]
            selected_data = target_data.sel(time=selected_time_points)
<<<<<<< HEAD
            labels1 = labels[:, i, :].reshape(validation_data_loader.batch_size, -1)
            labels1 = labels1.reshape(labels1.shape[0], labels1.shape[1], 1)
=======
>>>>>>> 87b986a1
            output1 = output.reshape(output.shape[0], output.shape[1], 1)[
                :, i, :
            ].reshape(validation_data_loader.batch_size, -1)
            output1 = output1.reshape(output1.shape[0], output1.shape[1], 1)
<<<<<<< HEAD
            

            preds_xr = target_scaler.inverse_transform(
                xr.DataArray(
                    output1.transpose(1, 0, 2),
=======
            labels1 = labels[:, i, :].reshape(validation_data_loader.batch_size, -1)
            labels1 = labels1.reshape(labels1.shape[0], labels1.shape[1], 1)

            preds_xr = target_scaler.inverse_transform(
                xr.DataArray(
                    output1.transpose(2, 0, 1),
>>>>>>> 87b986a1
                    dims=selected_data.dims,
                    coords=selected_data.coords,
                )
            )
            obss_xr = target_scaler.inverse_transform(
                xr.DataArray(
                    labels1.transpose(2, 0, 1),
                    dims=selected_data.dims,
                    coords=selected_data.coords,
                )
            )
            preds_xr.attrs["units"] = "m"
            obss_xr.attrs["units"] = "m"

            preds_xr.to_netcdf(
                os.path.join(
                    validation_data_loader.dataset.data_cfgs["test_path"],
                    f"prediction_{str(i+1)}_hour.nc",
                )
            )

        selected_time_points = target_data.coords["time"][
            -(
                warmup_length
                + validation_data_loader.batch_size
                + validation_data_loader.dataset.forecast_length
                - 1
            ) : -(+validation_data_loader.dataset.forecast_length - 1)
        ]

        selected_data = target_data.sel(time=selected_time_points)
        output = output.reshape(output.shape[0], output.shape[1], 1)[:, 0, :].reshape(
            validation_data_loader.batch_size, -1
        )
        output = output.reshape(output.shape[0], output.shape[1], 1)
        labels = labels[:, 0, :].reshape(validation_data_loader.batch_size, -1)
        labels = labels.reshape(labels.shape[0], labels.shape[1], 1)

        preds_xr = target_scaler.inverse_transform(
            xr.DataArray(
                output.transpose(2, 0, 1),
                dims=selected_data.dims,
                coords=selected_data.coords,
            )
        )
        obss_xr = target_scaler.inverse_transform(
            xr.DataArray(
                labels.transpose(2, 0, 1),
                dims=selected_data.dims,
                coords=selected_data.coords,
            )
        )
        preds_xr.attrs["units"] = "m"
        obss_xr.attrs["units"] = "m"
    else:
<<<<<<< HEAD
        selected_time_points = target_data.coords["time"][warmup_length:output.shape[0]]
        selected_data = target_data.sel(time=selected_time_points)

        # output = np.sum(output,axis=1)/len(output)
        # b=[]
        # for i in output:
        #     b.append([i.tolist()])
        # output = np.array(b, dtype='float32')

=======
        selected_time_points = target_data.coords["time"][warmup_length:]
        selected_data = target_data.sel(time=selected_time_points)
>>>>>>> 87b986a1
        preds_xr = target_scaler.inverse_transform(
            xr.DataArray(
                output.transpose(2, 0, 1),
                dims=selected_data.dims,
                coords=selected_data.coords,
                attrs={"units": units},
            )
        )
        obss_xr = target_scaler.inverse_transform(
            xr.DataArray(
                labels.transpose(2, 0, 1),
                dims=selected_data.dims,
                coords=selected_data.coords,
                attrs={"units": units},
            )
        )

    return preds_xr, obss_xr


class EarlyStopper(object):
    def __init__(
        self,
        patience: int,
        min_delta: float = 0.0,
        cumulative_delta: bool = False,
    ):
        """
        EarlyStopping handler can be used to stop the training if no improvement after a given number of events.

        Parameters
        ----------
        patience
            Number of events to wait if no improvement and then stop the training.
        min_delta
            A minimum increase in the score to qualify as an improvement,
            i.e. an increase of less than or equal to `min_delta`, will count as no improvement.
        cumulative_delta
            It True, `min_delta` defines an increase since the last `patience` reset, otherwise,
        it defines an increase after the last event. Default value is False.
        """

        if patience < 1:
            raise ValueError("Argument patience should be positive integer.")

        if min_delta < 0.0:
            raise ValueError("Argument min_delta should not be a negative number.")

        self.patience = patience
        self.min_delta = min_delta
        self.cumulative_delta = cumulative_delta
        self.counter = 0
        self.best_score = None

    def check_loss(self, model, validation_loss) -> bool:
        score = validation_loss
        if self.best_score is None:
            self.save_model_checkpoint(model)
            self.best_score = score

        elif score + self.min_delta >= self.best_score:
            if not self.cumulative_delta and score > self.best_score:
                self.best_score = score
            self.counter += 1
            print(self.counter)
            if self.counter >= self.patience:
                return False
        else:
            self.save_model_checkpoint(model)
            self.best_score = score
            self.counter = 0
        return True

    def save_model_checkpoint(self, model):
        torch.save(model.state_dict(), "checkpoint.pth")


def evaluate_validation(
    self,
    validation_data_loader,
    output,
    labels,
    evaluation_metrics,
    fill_nan,
    target_col,
):
    """
    calculate metrics for validation

    Parameters
    ----------
    output
        model output
    labels
        model target
    evaluation_metrics
        metrics to evaluate
    fill_nan
        how to fill nan
    target_col
        target columns

    Returns
    -------
    tuple
        metrics
    """
    if type(fill_nan) is list and len(fill_nan) != len(target_col):
        raise ValueError("length of fill_nan must be equal to target_col's")
    eval_log = {}
    # renormalization to get real metrics
    preds_xr, obss_xr = denormalize4eval(validation_data_loader, output, labels)
    for i in range(len(target_col)):
        obs_xr = obss_xr[list(obss_xr.data_vars.keys())[i]]
        pred_xr = preds_xr[list(preds_xr.data_vars.keys())[i]]
        if self.cfgs["data_cfgs"]["scaler"] == "GPM_GFS_Scaler":
            obs_xr = obs_xr.T
            pred_xr = pred_xr.T
        if type(fill_nan) is str:
            inds = stat_error(
                obs_xr.to_numpy(),
                pred_xr.to_numpy(),
                fill_nan,
            )
        else:
            inds = stat_error(
                obs_xr.to_numpy(),
                pred_xr.to_numpy(),
                fill_nan[i],
            )
        for evaluation_metric in evaluation_metrics:
            eval_log[f"{evaluation_metric} of {target_col[i]}"] = inds[
                evaluation_metric
            ].tolist()
    return eval_log

def compute_loss(
    labels: torch.Tensor, output: torch.Tensor, criterion, **kwargs
) -> float:
    """
    Function for computing the loss

    Parameters
    ----------
    labels
        The real values for the target. Shape can be variable but should follow (batch_size, time)
    output
        The output of the model
    criterion
        loss function
    validation_dataset
        Only passed when unscaling of data is needed.
    m
        defaults to 1

    Returns
    -------
    float
        the computed loss
    """
    # a = np.sum(output.cpu().detach().numpy(),axis=1)/len(output)
    # b=[]
    # for i in a:
    #     b.append([i.tolist()])                                 
    # output = torch.tensor(b, requires_grad=True).to(torch.device("cuda"))

    if isinstance(criterion, GaussianLoss):
        if len(output[0].shape) > 2:
            g_loss = GaussianLoss(output[0][:, :, 0], output[1][:, :, 0])
        else:
            g_loss = GaussianLoss(output[0][:, 0], output[1][:, 0])
        return g_loss(labels)
    if (
        isinstance(output, torch.Tensor)
        and len(labels.shape) != len(output.shape)
        and len(labels.shape) > 1
    ):
        if labels.shape[1] == output.shape[1]:
            labels = labels.unsqueeze(2)
        else:
            labels = labels.unsqueeze(0)
    assert labels.shape == output.shape
    return criterion(output, labels.float())

def torch_single_train(
    model,
    opt: optim.Optimizer,
    criterion,
    data_loader: DataLoader,
    device=None,
    **kwargs,
) -> float:
    """
    Training function for one epoch

    Parameters
    ----------
    model
        a PyTorch model inherit from nn.Module
    opt
        optimizer function from PyTorch optim.Optimizer
    criterion
        loss function
    data_loader
        object for loading data to the model
    device
        where we put the tensors and models

    Returns
    -------
    tuple(float, int)
        loss of this epoch and number of all iterations

    Raises
    --------
    ValueError
        if nan exits, raise a ValueError
    """
    # we will set model.eval() in the validation function so here we should set model.train()
    model.train()
    n_iter_ep = 0
    running_loss = 0.0
    which_first_tensor = kwargs["which_first_tensor"]
    seq_first = which_first_tensor != "batch"
    pbar = tqdm(data_loader)

    for _, (src, trg) in enumerate(pbar):
        # iEpoch starts from 1, iIter starts from 0, we hope both start from 1
        trg, output = model_infer(seq_first, device, model, src, trg)

        loss = compute_loss(trg, output, criterion, **kwargs)
        if loss > 100:
            print("Warning: high loss detected")
        loss.backward() # 反向传播计算当前梯度
        opt.step() # 根据梯度更新网络参数
        model.zero_grad() # 清空梯度
        if torch.isnan(loss) or loss == float("inf"):
            raise ValueError(
                "Error infinite or NaN loss detected. Try normalizing data or performing interpolation"
            )
        running_loss += loss.item()
        n_iter_ep += 1
    total_loss = running_loss / float(n_iter_ep)
    return total_loss, n_iter_ep

def compute_validation(
    model,
    criterion,
    data_loader: DataLoader,
    device: torch.device = None,
    **kwargs,
) -> float:
    """
    Function to compute the validation loss metrics

    Parameters
    ----------
    model
        the trained model
    criterion
        torch.nn.modules.loss
    dataloader
        The data-loader of either validation or test-data
    device
        torch.device

    Returns
    -------
    tuple
        validation observations (numpy array), predictions (numpy array) and the loss of validation
    """
    model.eval()
    seq_first = kwargs["which_first_tensor"] != "batch"
    obs = []
    preds = []
    with torch.no_grad():
        for src, trg in data_loader:
            trg, output = model_infer(seq_first, device, model, src, trg)
            obs.append(trg)
            preds.append(output)
        # first dim is batch
        obs_final = torch.cat(obs, dim=0)
        pred_final = torch.cat(preds, dim=0)

        valid_loss = compute_loss(obs_final, pred_final, criterion)
    y_obs = obs_final.detach().cpu().numpy()
    y_pred = pred_final.detach().cpu().numpy()
    return y_obs, y_pred, valid_loss

def average_weights(w):
    """
    Returns the average of the weights.
    """
    w_avg = copy.deepcopy(w[0])
    for key in w_avg.keys():
        for i in range(1, len(w)):
            w_avg[key] += w[i][key]
        w_avg[key] = torch.div(w_avg[key], len(w))
    return w_avg

def cellstates_when_inference(seq_first, data_cfgs, pred):
    """get cell states when inference"""
    cs_out = (
        cs_cat_lst.detach().cpu().numpy().swapaxes(0, 1)
        if seq_first
        else cs_cat_lst.detach().cpu().numpy()
    )
    cs_out_lst = [cs_out]
    cell_state = reduce(lambda a, b: np.vstack((a, b)), cs_out_lst)
    np.save(os.path.join(data_cfgs["test_path"], "cell_states.npy"), cell_state)
    # model.zero_grad()
    torch.cuda.empty_cache()
    return pred, cell_state<|MERGE_RESOLUTION|>--- conflicted
+++ resolved
@@ -1,7 +1,7 @@
 """
 Author: Wenyu Ouyang
 Date: 2023-09-21 15:06:12
-LastEditTime: 2023-10-03 18:04:22
+LastEditTime: 2024-02-12 19:07:39
 LastEditors: Wenyu Ouyang
 Description: Some basic functions for training
 FilePath: \torchhydro\torchhydro\trainers\train_utils.py
@@ -113,29 +113,16 @@
                     ) :
                 ]
             selected_data = target_data.sel(time=selected_time_points)
-<<<<<<< HEAD
-            labels1 = labels[:, i, :].reshape(validation_data_loader.batch_size, -1)
-            labels1 = labels1.reshape(labels1.shape[0], labels1.shape[1], 1)
-=======
->>>>>>> 87b986a1
             output1 = output.reshape(output.shape[0], output.shape[1], 1)[
                 :, i, :
             ].reshape(validation_data_loader.batch_size, -1)
             output1 = output1.reshape(output1.shape[0], output1.shape[1], 1)
-<<<<<<< HEAD
-            
-
-            preds_xr = target_scaler.inverse_transform(
-                xr.DataArray(
-                    output1.transpose(1, 0, 2),
-=======
             labels1 = labels[:, i, :].reshape(validation_data_loader.batch_size, -1)
             labels1 = labels1.reshape(labels1.shape[0], labels1.shape[1], 1)
 
             preds_xr = target_scaler.inverse_transform(
                 xr.DataArray(
                     output1.transpose(2, 0, 1),
->>>>>>> 87b986a1
                     dims=selected_data.dims,
                     coords=selected_data.coords,
                 )
@@ -191,20 +178,8 @@
         preds_xr.attrs["units"] = "m"
         obss_xr.attrs["units"] = "m"
     else:
-<<<<<<< HEAD
-        selected_time_points = target_data.coords["time"][warmup_length:output.shape[0]]
-        selected_data = target_data.sel(time=selected_time_points)
-
-        # output = np.sum(output,axis=1)/len(output)
-        # b=[]
-        # for i in output:
-        #     b.append([i.tolist()])
-        # output = np.array(b, dtype='float32')
-
-=======
         selected_time_points = target_data.coords["time"][warmup_length:]
         selected_data = target_data.sel(time=selected_time_points)
->>>>>>> 87b986a1
         preds_xr = target_scaler.inverse_transform(
             xr.DataArray(
                 output.transpose(2, 0, 1),
