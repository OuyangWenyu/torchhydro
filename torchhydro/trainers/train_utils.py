"""
Author: Wenyu Ouyang
Date: 2023-09-21 15:06:12
LastEditTime: 2023-10-03 18:04:22
LastEditors: Wenyu Ouyang
Description: Some basic functions for training
FilePath: \torchhydro\torchhydro\trainers\train_utils.py
Copyright (c) 2023-2024 Wenyu Ouyang. All rights reserved.
"""


import copy
import os
from functools import reduce
from hydroutils.hydro_stat import stat_error
import numpy as np
import torch
import torch.optim as optim
from torch.utils.data import DataLoader
from tqdm import tqdm
import xarray as xr
import pandas as pd
from torchhydro.models.crits import GaussianLoss


def model_infer(seq_first, device, model, xs, ys):
    """_summary_

    Parameters
    ----------
    seq_first : _type_
        _description_
    device : _type_
        _description_
    model : _type_
        _description_
    xs : list or tensor
        xs is always batch first
    ys : tensor
        _description_

    Returns
    -------
    _type_
        _description_
    """
    if type(xs) is list:
        xs = [
            data_tmp.permute([1, 0, 2]).to(device)
            if seq_first and data_tmp.ndim == 3
            else data_tmp.to(device)
            for data_tmp in xs
        ]
    else:
        xs = [
            xs.permute([1, 0, 2]).to(device)
            if seq_first and xs.ndim == 3
            else xs.to(device)
        ]
    ys = (
        ys.permute([1, 0, 2]).to(device)
        if seq_first and ys.ndim == 3
        else ys.to(device)
    )
    output = model(*xs)
    if output.shape[1] == ys.shape[0]:
        output = output.transpose(0, 1)
    if type(output) is tuple:
        # Convention: y_p must be the first output of model
        output = output[0]
    if seq_first:
        output = output.transpose(0, 1)
        ys = ys.transpose(0, 1)
    return ys, output


def denormalize4eval(validation_data_loader, output, labels):
    target_scaler = validation_data_loader.dataset.target_scaler
    target_data = target_scaler.data_target
    # the units are dimensionless for pure DL models
    units = {k: "dimensionless" for k in target_data.attrs["units"].keys()}
    if target_scaler.pbm_norm:
        units = {**units, **target_data.attrs["units"]}
    # need to remove data in the warmup period
    warmup_length = validation_data_loader.dataset.warmup_length
    if target_scaler.data_cfgs["scaler"] == "GPM_GFS_Scaler":
<<<<<<< HEAD
        for i in range(output.shape[1]):
            if (
                warmup_length + validation_data_loader.dataset.forecast_length - 1 - i
                != 0
            ):
                selected_time_points = target_data.coords["time"][
                    -(
                        warmup_length
                        + validation_data_loader.batch_size
                        + validation_data_loader.dataset.forecast_length
                        - 1
                        - i
                    ) : -(
                        warmup_length
                        + validation_data_loader.dataset.forecast_length
                        - 1
                        - i
                    )
                ]
            else:
                selected_time_points = target_data.coords["time"][
                    -(
                        warmup_length
                        + validation_data_loader.batch_size
                        + validation_data_loader.dataset.forecast_length
                        - 1
                        - i
                    ) :
                ]
            selected_data = target_data.sel(time=selected_time_points)
            output1 = output.reshape(output.shape[0], output.shape[1], 1)[
                :, i, :
            ].reshape(validation_data_loader.batch_size, -1)
            output1 = output1.reshape(output1.shape[0], output1.shape[1], 1)
            labels1 = labels[:, i, :].reshape(validation_data_loader.batch_size, -1)
            labels1 = labels1.reshape(labels1.shape[0], labels1.shape[1], 1)

            preds_xr = target_scaler.inverse_transform(
                xr.DataArray(
                    output1.transpose(2, 0, 1),
=======
        batch_size = validation_data_loader.batch_size
        forecast_length = validation_data_loader.dataset.forecast_length
        basin_num = len(target_data.basin)

        if target_scaler.data_cfgs["rolling"] == False:
            selected_time_points = target_data.coords["time"][: -(forecast_length - 1)]
            selected_data = target_data.sel(time=selected_time_points)
            output = output[:, 0, :].reshape(batch_size, -1)
            output = output.reshape(output.shape[0], output.shape[1], 1)
            labels = labels[:, 0, :].reshape(batch_size, -1)
            labels = labels.reshape(labels.shape[0], labels.shape[1], 1)
            preds_xr = target_scaler.inverse_transform(
                xr.DataArray(
                    output.transpose(2, 0, 1),
>>>>>>> 1b7f3bfc
                    dims=selected_data.dims,
                    coords=selected_data.coords,
                )
            )
            obss_xr = target_scaler.inverse_transform(
                xr.DataArray(
<<<<<<< HEAD
                    labels1.transpose(2, 0, 1),
=======
                    labels.transpose(2, 0, 1),
>>>>>>> 1b7f3bfc
                    dims=selected_data.dims,
                    coords=selected_data.coords,
                )
            )
<<<<<<< HEAD
            preds_xr.attrs["units"] = "m"
            obss_xr.attrs["units"] = "m"

            preds_xr.to_netcdf(
                os.path.join(
                    validation_data_loader.dataset.data_cfgs["test_path"],
                    f"prediction_{str(i+1)}_hour.nc",
                )
            )

        selected_time_points = target_data.coords["time"][
            -(
                warmup_length
                + validation_data_loader.batch_size
                + validation_data_loader.dataset.forecast_length
                - 1
            ) : -(+validation_data_loader.dataset.forecast_length - 1)
        ]

        selected_data = target_data.sel(time=selected_time_points)
        output = output.reshape(output.shape[0], output.shape[1], 1)[:, 0, :].reshape(
            validation_data_loader.batch_size, -1
        )
        output = output.reshape(output.shape[0], output.shape[1], 1)
        labels = labels[:, 0, :].reshape(validation_data_loader.batch_size, -1)
        labels = labels.reshape(labels.shape[0], labels.shape[1], 1)

        preds_xr = target_scaler.inverse_transform(
            xr.DataArray(
                output.transpose(2, 0, 1),
                dims=selected_data.dims,
                coords=selected_data.coords,
            )
        )
        obss_xr = target_scaler.inverse_transform(
            xr.DataArray(
                labels.transpose(2, 0, 1),
                dims=selected_data.dims,
                coords=selected_data.coords,
            )
        )
        preds_xr.attrs["units"] = "m"
        obss_xr.attrs["units"] = "m"
    else:
        selected_time_points = target_data.coords["time"][warmup_length:]
        selected_data = target_data.sel(time=selected_time_points)
        preds_xr = target_scaler.inverse_transform(
            xr.DataArray(
                output.transpose(2, 0, 1),
                dims=selected_data.dims,
                coords=selected_data.coords,
                attrs={"units": units},
            )
        )
=======
        else:
            rho = validation_data_loader.dataset.rho
            if ((forecast_length + rho) % 2) == 0:
                selected_time_points = target_data.coords["time"][:-(forecast_length)]

            else:
                selected_time_points = target_data.coords["time"][:-(forecast_length)]

            selected_data = target_data.sel(time=selected_time_points)
            output = output[::forecast_length]
            labels = labels[::forecast_length]

            output = np.concatenate(output, axis=0).reshape(basin_num, -1, 1)
            labels = np.concatenate(labels, axis=0).reshape(basin_num, -1, 1)
            preds_xr = target_scaler.inverse_transform(
                xr.DataArray(
                    output,
                    dims=selected_data.dims,
                    coords=selected_data.coords,
                )
            )
            obss_xr = target_scaler.inverse_transform(
                xr.DataArray(
                    labels,
                    dims=selected_data.dims,
                    coords=selected_data.coords,
                )
            )
        preds_xr.attrs["units"] = "m"
        obss_xr.attrs["units"] = "m"
    else:
        selected_time_points = target_data.coords["time"][warmup_length:]
        selected_data = target_data.sel(time=selected_time_points)
        preds_xr = target_scaler.inverse_transform(
            xr.DataArray(
                output.transpose(2, 0, 1),
                dims=selected_data.dims,
                coords=selected_data.coords,
                attrs={"units": units},
            )
        )
>>>>>>> 1b7f3bfc
        obss_xr = target_scaler.inverse_transform(
            xr.DataArray(
                labels.transpose(2, 0, 1),
                dims=selected_data.dims,
                coords=selected_data.coords,
                attrs={"units": units},
            )
        )

    return preds_xr, obss_xr


class EarlyStopper(object):
    def __init__(
        self,
        patience: int,
        min_delta: float = 0.0,
        cumulative_delta: bool = False,
    ):
        """
        EarlyStopping handler can be used to stop the training if no improvement after a given number of events.

        Parameters
        ----------
        patience
            Number of events to wait if no improvement and then stop the training.
        min_delta
            A minimum increase in the score to qualify as an improvement,
            i.e. an increase of less than or equal to `min_delta`, will count as no improvement.
        cumulative_delta
            It True, `min_delta` defines an increase since the last `patience` reset, otherwise,
        it defines an increase after the last event. Default value is False.
        """

        if patience < 1:
            raise ValueError("Argument patience should be positive integer.")

        if min_delta < 0.0:
            raise ValueError("Argument min_delta should not be a negative number.")

        self.patience = patience
        self.min_delta = min_delta
        self.cumulative_delta = cumulative_delta
        self.counter = 0
        self.best_score = None

    def check_loss(self, model, validation_loss, save_dir, lr_val_loss) -> bool:
        score = validation_loss
        if self.best_score is None:
            self.save_model_checkpoint(model, save_dir)
            self.best_score = score

        elif (
            (score + self.min_delta >= self.best_score)
            if lr_val_loss
            else (score + self.min_delta <= self.best_score)
        ):
            # if not self.cumulative_delta and score > self.best_score:
            #     self.best_score = score
            self.counter += 1
            print("Epochs without Model Update:", self.counter)
            if self.counter >= self.patience:
                return False
        else:
            self.save_model_checkpoint(model, save_dir)
            print("Model Update")
            self.best_score = score
            self.counter = 0
        return True

    def save_model_checkpoint(self, model, save_dir):
        torch.save(model.state_dict(), os.path.join(save_dir, "best_model.pth"))


def evaluate_validation(
    self,
    validation_data_loader,
    output,
    labels,
    evaluation_metrics,
    fill_nan,
    target_col,
):
    """
    calculate metrics for validation

    Parameters
    ----------
    output
        model output
    labels
        model target
    evaluation_metrics
        metrics to evaluate
    fill_nan
        how to fill nan
    target_col
        target columns

    Returns
    -------
    tuple
        metrics
    """
    if type(fill_nan) is list and len(fill_nan) != len(target_col):
        raise ValueError("length of fill_nan must be equal to target_col's")
    eval_log = {}
    # renormalization to get real metrics
    preds_xr, obss_xr = denormalize4eval(validation_data_loader, output, labels)
    for i in range(len(target_col)):
        obs_xr = obss_xr[list(obss_xr.data_vars.keys())[i]]
        pred_xr = preds_xr[list(preds_xr.data_vars.keys())[i]]
        if self.cfgs["data_cfgs"]["scaler"] == "GPM_GFS_Scaler":
            obs_xr = obs_xr.T
            pred_xr = pred_xr.T
        if type(fill_nan) is str:
            inds = stat_error(
                obs_xr.to_numpy(),
                pred_xr.to_numpy(),
                fill_nan,
            )
        else:
            inds = stat_error(
                obs_xr.to_numpy(),
                pred_xr.to_numpy(),
                fill_nan[i],
            )
        for evaluation_metric in evaluation_metrics:
            eval_log[f"{evaluation_metric} of {target_col[i]}"] = inds[
                evaluation_metric
            ].tolist()
    return eval_log


def compute_loss(
    labels: torch.Tensor, output: torch.Tensor, criterion, **kwargs
) -> float:
    """
    Function for computing the loss

    Parameters
    ----------
    labels
        The real values for the target. Shape can be variable but should follow (batch_size, time)
    output
        The output of the model
    criterion
        loss function
    validation_dataset
        Only passed when unscaling of data is needed.
    m
        defaults to 1

    Returns
    -------
    float
        the computed loss
    """
    if isinstance(criterion, GaussianLoss):
        if len(output[0].shape) > 2:
            g_loss = GaussianLoss(output[0][:, :, 0], output[1][:, :, 0])
        else:
            g_loss = GaussianLoss(output[0][:, 0], output[1][:, 0])
        return g_loss(labels)
    if (
        isinstance(output, torch.Tensor)
        and len(labels.shape) != len(output.shape)
        and len(labels.shape) > 1
    ):
        if labels.shape[1] == output.shape[1]:
            labels = labels.unsqueeze(2)
        else:
            labels = labels.unsqueeze(0)
    assert labels.shape == output.shape
    return criterion(output, labels.float())


def torch_single_train(
    model,
    opt: optim.Optimizer,
    criterion,
    data_loader: DataLoader,
    device=None,
    **kwargs,
) -> float:
    """
    Training function for one epoch

    Parameters
    ----------
    model
        a PyTorch model inherit from nn.Module
    opt
        optimizer function from PyTorch optim.Optimizer
    criterion
        loss function
    data_loader
        object for loading data to the model
    device
        where we put the tensors and models

    Returns
    -------
    tuple(float, int)
        loss of this epoch and number of all iterations

    Raises
    --------
    ValueError
        if nan exits, raise a ValueError
    """
    # we will set model.eval() in the validation function so here we should set model.train()
    model.train()
    n_iter_ep = 0
    running_loss = 0.0
    which_first_tensor = kwargs["which_first_tensor"]
    seq_first = which_first_tensor != "batch"
    pbar = tqdm(data_loader)

    for _, (src, trg) in enumerate(pbar):
        # iEpoch starts from 1, iIter starts from 0, we hope both start from 1
        trg, output = model_infer(seq_first, device, model, src, trg)
        loss = compute_loss(trg, output, criterion, **kwargs)
        if loss > 100:
            print("Warning: high loss detected")
        loss.backward()
        opt.step()
        model.zero_grad()
        if torch.isnan(loss) or loss == float("inf"):
            raise ValueError(
                "Error infinite or NaN loss detected. Try normalizing data or performing interpolation"
            )
        running_loss += loss.item()
        n_iter_ep += 1
    total_loss = running_loss / float(n_iter_ep)
    return total_loss, n_iter_ep


def compute_validation(
    model,
    criterion,
    data_loader: DataLoader,
    device: torch.device = None,
    **kwargs,
) -> float:
    """
    Function to compute the validation loss metrics

    Parameters
    ----------
    model
        the trained model
    criterion
        torch.nn.modules.loss
    dataloader
        The data-loader of either validation or test-data
    device
        torch.device

    Returns
    -------
    tuple
        validation observations (numpy array), predictions (numpy array) and the loss of validation
    """
    model.eval()
    seq_first = kwargs["which_first_tensor"] != "batch"
    obs = []
    preds = []
    with torch.no_grad():
        for src, trg in data_loader:
            trg, output = model_infer(seq_first, device, model, src, trg)
            obs.append(trg)
            preds.append(output)
        # first dim is batch
        obs_final = torch.cat(obs, dim=0)
        pred_final = torch.cat(preds, dim=0)
        valid_loss = compute_loss(obs_final, pred_final, criterion)
    y_obs = obs_final.detach().cpu().numpy()
    y_pred = pred_final.detach().cpu().numpy()
    return y_obs, y_pred, valid_loss


def average_weights(w):
    """
    Returns the average of the weights.
    """
    w_avg = copy.deepcopy(w[0])
    for key in w_avg.keys():
        for i in range(1, len(w)):
            w_avg[key] += w[i][key]
        w_avg[key] = torch.div(w_avg[key], len(w))
    return w_avg


def cellstates_when_inference(seq_first, data_cfgs, pred):
    """get cell states when inference"""
    cs_out = (
        cs_cat_lst.detach().cpu().numpy().swapaxes(0, 1)
        if seq_first
        else cs_cat_lst.detach().cpu().numpy()
    )
    cs_out_lst = [cs_out]
    cell_state = reduce(lambda a, b: np.vstack((a, b)), cs_out_lst)
    np.save(os.path.join(data_cfgs["test_path"], "cell_states.npy"), cell_state)
    # model.zero_grad()
    torch.cuda.empty_cache()
    return pred, cell_state<|MERGE_RESOLUTION|>--- conflicted
+++ resolved
@@ -84,48 +84,6 @@
     # need to remove data in the warmup period
     warmup_length = validation_data_loader.dataset.warmup_length
     if target_scaler.data_cfgs["scaler"] == "GPM_GFS_Scaler":
-<<<<<<< HEAD
-        for i in range(output.shape[1]):
-            if (
-                warmup_length + validation_data_loader.dataset.forecast_length - 1 - i
-                != 0
-            ):
-                selected_time_points = target_data.coords["time"][
-                    -(
-                        warmup_length
-                        + validation_data_loader.batch_size
-                        + validation_data_loader.dataset.forecast_length
-                        - 1
-                        - i
-                    ) : -(
-                        warmup_length
-                        + validation_data_loader.dataset.forecast_length
-                        - 1
-                        - i
-                    )
-                ]
-            else:
-                selected_time_points = target_data.coords["time"][
-                    -(
-                        warmup_length
-                        + validation_data_loader.batch_size
-                        + validation_data_loader.dataset.forecast_length
-                        - 1
-                        - i
-                    ) :
-                ]
-            selected_data = target_data.sel(time=selected_time_points)
-            output1 = output.reshape(output.shape[0], output.shape[1], 1)[
-                :, i, :
-            ].reshape(validation_data_loader.batch_size, -1)
-            output1 = output1.reshape(output1.shape[0], output1.shape[1], 1)
-            labels1 = labels[:, i, :].reshape(validation_data_loader.batch_size, -1)
-            labels1 = labels1.reshape(labels1.shape[0], labels1.shape[1], 1)
-
-            preds_xr = target_scaler.inverse_transform(
-                xr.DataArray(
-                    output1.transpose(2, 0, 1),
-=======
         batch_size = validation_data_loader.batch_size
         forecast_length = validation_data_loader.dataset.forecast_length
         basin_num = len(target_data.basin)
@@ -140,64 +98,45 @@
             preds_xr = target_scaler.inverse_transform(
                 xr.DataArray(
                     output.transpose(2, 0, 1),
->>>>>>> 1b7f3bfc
                     dims=selected_data.dims,
                     coords=selected_data.coords,
                 )
             )
             obss_xr = target_scaler.inverse_transform(
                 xr.DataArray(
-<<<<<<< HEAD
-                    labels1.transpose(2, 0, 1),
-=======
                     labels.transpose(2, 0, 1),
->>>>>>> 1b7f3bfc
                     dims=selected_data.dims,
                     coords=selected_data.coords,
                 )
             )
-<<<<<<< HEAD
-            preds_xr.attrs["units"] = "m"
-            obss_xr.attrs["units"] = "m"
-
-            preds_xr.to_netcdf(
-                os.path.join(
-                    validation_data_loader.dataset.data_cfgs["test_path"],
-                    f"prediction_{str(i+1)}_hour.nc",
+        else:
+            rho = validation_data_loader.dataset.rho
+            if ((forecast_length + rho) % 2) == 0:
+                selected_time_points = target_data.coords["time"][:-(forecast_length)]
+
+            else:
+                selected_time_points = target_data.coords["time"][:-(forecast_length)]
+
+            selected_data = target_data.sel(time=selected_time_points)
+            output = output[::forecast_length]
+            labels = labels[::forecast_length]
+
+            output = np.concatenate(output, axis=0).reshape(basin_num, -1, 1)
+            labels = np.concatenate(labels, axis=0).reshape(basin_num, -1, 1)
+            preds_xr = target_scaler.inverse_transform(
+                xr.DataArray(
+                    output,
+                    dims=selected_data.dims,
+                    coords=selected_data.coords,
                 )
             )
-
-        selected_time_points = target_data.coords["time"][
-            -(
-                warmup_length
-                + validation_data_loader.batch_size
-                + validation_data_loader.dataset.forecast_length
-                - 1
-            ) : -(+validation_data_loader.dataset.forecast_length - 1)
-        ]
-
-        selected_data = target_data.sel(time=selected_time_points)
-        output = output.reshape(output.shape[0], output.shape[1], 1)[:, 0, :].reshape(
-            validation_data_loader.batch_size, -1
-        )
-        output = output.reshape(output.shape[0], output.shape[1], 1)
-        labels = labels[:, 0, :].reshape(validation_data_loader.batch_size, -1)
-        labels = labels.reshape(labels.shape[0], labels.shape[1], 1)
-
-        preds_xr = target_scaler.inverse_transform(
-            xr.DataArray(
-                output.transpose(2, 0, 1),
-                dims=selected_data.dims,
-                coords=selected_data.coords,
-            )
-        )
-        obss_xr = target_scaler.inverse_transform(
-            xr.DataArray(
-                labels.transpose(2, 0, 1),
-                dims=selected_data.dims,
-                coords=selected_data.coords,
-            )
-        )
+            obss_xr = target_scaler.inverse_transform(
+                xr.DataArray(
+                    labels,
+                    dims=selected_data.dims,
+                    coords=selected_data.coords,
+                )
+            )
         preds_xr.attrs["units"] = "m"
         obss_xr.attrs["units"] = "m"
     else:
@@ -211,49 +150,6 @@
                 attrs={"units": units},
             )
         )
-=======
-        else:
-            rho = validation_data_loader.dataset.rho
-            if ((forecast_length + rho) % 2) == 0:
-                selected_time_points = target_data.coords["time"][:-(forecast_length)]
-
-            else:
-                selected_time_points = target_data.coords["time"][:-(forecast_length)]
-
-            selected_data = target_data.sel(time=selected_time_points)
-            output = output[::forecast_length]
-            labels = labels[::forecast_length]
-
-            output = np.concatenate(output, axis=0).reshape(basin_num, -1, 1)
-            labels = np.concatenate(labels, axis=0).reshape(basin_num, -1, 1)
-            preds_xr = target_scaler.inverse_transform(
-                xr.DataArray(
-                    output,
-                    dims=selected_data.dims,
-                    coords=selected_data.coords,
-                )
-            )
-            obss_xr = target_scaler.inverse_transform(
-                xr.DataArray(
-                    labels,
-                    dims=selected_data.dims,
-                    coords=selected_data.coords,
-                )
-            )
-        preds_xr.attrs["units"] = "m"
-        obss_xr.attrs["units"] = "m"
-    else:
-        selected_time_points = target_data.coords["time"][warmup_length:]
-        selected_data = target_data.sel(time=selected_time_points)
-        preds_xr = target_scaler.inverse_transform(
-            xr.DataArray(
-                output.transpose(2, 0, 1),
-                dims=selected_data.dims,
-                coords=selected_data.coords,
-                attrs={"units": units},
-            )
-        )
->>>>>>> 1b7f3bfc
         obss_xr = target_scaler.inverse_transform(
             xr.DataArray(
                 labels.transpose(2, 0, 1),
