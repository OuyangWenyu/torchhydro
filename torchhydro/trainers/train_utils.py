--- conflicted
+++ resolved
@@ -1,7 +1,7 @@
 """
 Author: Wenyu Ouyang
 Date: 2024-04-08 18:16:26
-LastEditTime: 2024-05-23 15:51:17
+LastEditTime: 2024-05-27 09:03:10
 LastEditors: Wenyu Ouyang
 Description: Some basic functions for training
 FilePath: \torchhydro\torchhydro\trainers\train_utils.py
@@ -85,12 +85,7 @@
     units = {k: "dimensionless" for k in target_data.attrs["units"].keys()}
     if target_scaler.pbm_norm:
         units = {**units, **target_data.attrs["units"]}
-<<<<<<< HEAD
     if not long_seq_pred:
-=======
-
-    if not target_scaler.data_cfgs["static"]:
->>>>>>> 2cdfa0cb
         target_data = validation_data_loader.dataset.y
         forecast_length = validation_data_loader.dataset.forecast_length
         selected_time_points = target_data.coords["time"][
@@ -227,12 +222,8 @@
     # probably because of DistSampler
     # batch_size = len(validation_data_loader.dataset) / len(validation_data_loader.dataset.basins)
     batch_size = validation_data_loader.batch_size
-<<<<<<< HEAD
     evaluation_metrics = evaluation_cfgs["metrics"]
     if not evaluation_cfgs["long_seq_pred"]:
-=======
-    if not validation_data_loader.dataset.data_cfgs["static"]:
->>>>>>> 2cdfa0cb
         target_scaler = validation_data_loader.dataset.target_scaler
         target_data = target_scaler.data_target
         basin_num = len(target_data.basin)
