"""
Author: Wenyu Ouyang
Date: 2021-12-31 11:08:29
LastEditTime: 2023-12-17 16:09:24
LastEditors: Wenyu Ouyang
Description: HydroDL model class
FilePath: \torchhydro\torchhydro\trainers\deep_hydro.py
Copyright (c) 2021-2022 Wenyu Ouyang. All rights reserved.
"""

from abc import ABC, abstractmethod
from collections import defaultdict
import copy
from functools import reduce
import os
from typing import Dict, Tuple
from hydroutils.hydro_stat import stat_error
import numpy as np
import torch
from torch import nn
from hydrodataset import HydroDataset
from torch.utils.data import DataLoader
from tqdm import tqdm
from torchhydro.explainers.shap import (
    deep_explain_model_heatmap,
    deep_explain_model_summary_plot,
    shap_summary_plot,
)
from torchhydro.configs.config import update_nested_dict
from torchhydro.datasets.sampler import (
    KuaiSampler,
    fl_sample_basin,
    fl_sample_region,
    WuSampler,
)
from torchhydro.datasets.data_dict import datasets_dict
from torchhydro.models.model_dict_function import (
    pytorch_criterion_dict,
    pytorch_model_dict,
    pytorch_model_wrapper_dict,
    pytorch_opt_dict,
)
from torchhydro.models.model_utils import get_the_device
from torchhydro.trainers.train_utils import (
    EarlyStopper,
    average_weights,
    denormalize4eval,
    evaluate_validation,
    compute_validation,
    model_infer,
    torch_single_train,
    cellstates_when_inference,
)
from torchhydro.trainers.train_logger import TrainLogger
from torch.utils.tensorboard import SummaryWriter


class DeepHydroInterface(ABC):
    """
    An abstract class used to handle different configurations
    of hydrological deep learning models + hyperparams for training, test, and predict functions.
    This class assumes that data is already split into test train and validation at this point.
    """

    def __init__(self, data_source: HydroDataset, cfgs: Dict):
        """
        Parameters
        ----------
        data_source
            the digital twin of a data_source in reality
        cfgs
            configs for initializing DeepHydro
        """
        self._data_source = data_source
        self._cfgs = cfgs

    @property
    def data_source(self):
        """data source"""
        return self._data_source

    @property
    def cfgs(self):
        """all configs"""
        return self._cfgs

    @property
    def weight_path(self):
        """weight path"""
        return self._cfgs["model_cfgs"]["weight_path"]

    @weight_path.setter
    def weight_path(self, weight_path):
        self._cfgs["model_cfgs"]["weight_path"] = weight_path

    @abstractmethod
    def load_model(self) -> object:
        """Get a Hydro DL model"""
        raise NotImplementedError

    @abstractmethod
    def make_dataset(self, is_tra_val_te: str) -> object:
        """
        Initializes a pytorch dataset based on the provided data_source.

        Parameters
        ----------
        is_tra_val_te
            train or valid or test

        Returns
        -------
        object
            a dataset class loading data from data source
        """
        raise NotImplementedError

    @abstractmethod
    def model_train(self):
        """
        Train the model
        """
        raise NotImplementedError

    @abstractmethod
    def model_evaluate(self):
        """
        Evaluate the model
        """
        raise NotImplementedError


class DeepHydro(DeepHydroInterface):
    """
    The Base Trainer class for Hydrological Deep Learning models
    """
    def __init__(
        self,
        data_source: HydroDataset,
        cfgs: Dict,
        pre_model=None,
    ):
        """
        Parameters
        ----------
        data_source
            data source where we read data from
        cfgs
            configs for the model
        pre_model
            a pre-trained model, if it is not None,
            we will use its weights to initialize this model
            by default None
        """
        self.device_num = cfgs["training_cfgs"]["device"]
        self.device = get_the_device(self.device_num)
        self.pre_model = pre_model
        super().__init__(data_source, cfgs)
        self.model = self.load_model()
        self.traindataset = self.make_dataset("train")
        if cfgs["data_cfgs"]["t_range_valid"] is not None:
            self.validdataset = self.make_dataset("valid")
        self.testdataset = self.make_dataset("test")
        print(f"Torch is using {str(self.device)}")

    def load_model(self):
        """
        Load a time series forecast model in pytorch_model_dict in model_dict_function.py

        Returns
        -------
        object
            model in pytorch_model_dict in model_dict_function.py
        """
        model_cfgs = self.cfgs["model_cfgs"]
        model_name = model_cfgs["model_name"]
        if model_name not in pytorch_model_dict:
            raise NotImplementedError(
                f"Error the model {model_name} was not found in the model dict. Please add it."
            )
        if self.pre_model is not None:
            model = self._load_pretrain_model()
        elif self.weight_path is not None:
            # load model from pth file (saved weights and biases)
            model = self._load_model_from_pth()
        else:
            model = pytorch_model_dict[model_name](**model_cfgs["model_hyperparam"])
            # model_data = torch.load(weight_path)
            # model.load_state_dict(model_data)
        if torch.cuda.device_count() > 1 and len(self.device_num) > 1:
            print("Let's use", torch.cuda.device_count(), "GPUs!")
            which_first_tensor = self.cfgs["training_cfgs"]["which_first_tensor"]
            sequece_first = which_first_tensor == "sequence"
            parallel_dim = 1 if sequece_first else 0
            model = nn.DataParallel(model, device_ids=self.device_num, dim=parallel_dim)
        model.to(self.device)
        return model

    def _load_pretrain_model(self):
        """load a pretrained model as the initial model"""
        return self.pre_model

    def _load_model_from_pth(self):
        weight_path = self.weight_path
        model_cfgs = self.cfgs["model_cfgs"]
        model_name = model_cfgs["model_name"]
        model = pytorch_model_dict[model_name](**model_cfgs["model_hyperparam"])
        checkpoint = torch.load(weight_path, map_location=self.device)
        model.load_state_dict(checkpoint)
        print("Weights sucessfully loaded")
        return model

    def make_dataset(self, is_tra_val_te: str):
        """
        Initializes a pytorch dataset based on the provided data_source.

        Parameters
        ----------
        is_tra_val_te
            train or valid or test

        Returns
        -------
        object
            an object initializing from class in datasets_dict in data_dict.py
        """
        data_cfgs = self.cfgs["data_cfgs"]
        dataset_name = data_cfgs["dataset"]
        data_source = self.data_source
        if dataset_name in list(datasets_dict.keys()):
            dataset = datasets_dict[dataset_name](data_source, data_cfgs, is_tra_val_te)
        else:
            raise NotImplementedError(
                f"Error the dataset {str(dataset_name)} was not found in the dataset dict. Please add it."
            )
        return dataset

    def model_train(self) -> None:
        """train a hydrological DL model"""
        # A dictionary of the necessary parameters for training
        training_cfgs = self.cfgs["training_cfgs"]
        # The file path to load model weights from; defaults to "model_save"
        model_filepath = self.cfgs["data_cfgs"]["test_path"]
        data_cfgs = self.cfgs["data_cfgs"]
        es = None
        if "early_stopping" in self.cfgs:
            es = EarlyStopper(self.cfgs["early_stopping"]["patience"])
        criterion = self._get_loss_func(training_cfgs)
        opt = self._get_optimizer(training_cfgs)
        lr_scheduler = training_cfgs["lr_scheduler"]
        max_epochs = training_cfgs["epochs"]
        start_epoch = training_cfgs["start_epoch"]
        # use PyTorch's DataLoader to load the data into batches in each epoch
        data_loader, validation_data_loader = self._get_dataloader(
            training_cfgs, data_cfgs
        )
        logger = TrainLogger(model_filepath, self.cfgs, opt)

<<<<<<< HEAD
        is_tensorboard = self.cfgs["training_cfgs"]["is_tensorboard"] == True
        if is_tensorboard:
            writer = SummaryWriter(
                log_dir=os.path.join(data_cfgs["test_path"], "tensorboard_event_file"),
                flush_secs=30,
            )
=======
>>>>>>> 87b986a1
        for epoch in range(start_epoch, max_epochs + 1):
            with logger.log_epoch_train(epoch) as train_logs:
                if lr_scheduler is not None and epoch in lr_scheduler.keys():
                    # now we only support manual setting lr scheduler
                    for param_group in opt.param_groups:
                        param_group["lr"] = lr_scheduler[epoch]
                total_loss, n_iter_ep = torch_single_train(
                    self.model,
                    opt,
                    criterion,
                    data_loader,
                    device=self.device,
                    which_first_tensor=training_cfgs["which_first_tensor"],
                )
                train_logs["train_loss"] = total_loss
                train_logs["model"] = self.model

                if is_tensorboard:
                    writer.add_scalar("train_loss", total_loss, epoch)

            valid_loss = None
            valid_metrics = None
            if data_cfgs["t_range_valid"] is not None:
                with logger.log_epoch_valid(epoch) as valid_logs:
                    valid_obss_np, valid_preds_np, valid_loss = compute_validation(
                        self.model,
                        criterion,
                        validation_data_loader,
                        device=self.device,
                        which_first_tensor=training_cfgs["which_first_tensor"],
                    )
                    evaluation_metrics = self.cfgs["evaluation_cfgs"]["metrics"]
                    fill_nan = self.cfgs["evaluation_cfgs"]["fill_nan"]
                    target_col = self.cfgs["data_cfgs"]["target_cols"]
                    valid_metrics = evaluate_validation(
                        self,
                        validation_data_loader,
                        valid_preds_np,
                        valid_obss_np,
                        evaluation_metrics,
                        fill_nan,
                        target_col,
                    )
                    valid_logs["valid_loss"] = valid_loss
                    valid_logs["valid_metrics"] = valid_metrics
            logger.save_session_param(
                epoch, total_loss, n_iter_ep, valid_loss, valid_metrics
            )
            logger.save_model_and_params(self.model, epoch, self.cfgs)
            if es and not es.check_loss(self.model, valid_loss):
                print("Stopping model now")
                self.model.load_state_dict(torch.load("checkpoint.pth"))
                break

        logger.tb.close()
        # return the trained model weights and bias and the epoch loss
        return self.model.state_dict(), sum(logger.epoch_loss) / len(logger.epoch_loss)

    def model_evaluate(self) -> Tuple[Dict, np.array, np.array]:
        """
        A function to evaluate a model, called at end of training.

        Returns
        -------
        tuple[dict, np.array, np.array]
            eval_log, denormalized predictions and observations
        """
        # types of observations
        target_col = self.cfgs["data_cfgs"]["target_cols"]
        evaluation_metrics = self.cfgs["evaluation_cfgs"]["metrics"]
        # fill_nan: "no" means ignoring the NaN value;
        #           "sum" means calculate the sum of the following values in the NaN locations.
        #           For example, observations are [1, nan, nan, 2], and predictions are [0.3, 0.3, 0.3, 1.5].
        #           Then, "no" means [1, 2] v.s. [0.3, 1.5] while "sum" means [1, 2] v.s. [0.3 + 0.3 + 0.3, 1.5].
        #           If it is a str, then all target vars use same fill_nan method;
        #           elif it is a list, each for a var
        fill_nan = self.cfgs["evaluation_cfgs"]["fill_nan"]
        # save result here
        eval_log = {}

        # test the trained model
        test_epoch = self.cfgs["evaluation_cfgs"]["test_epoch"]
        train_epoch = self.cfgs["training_cfgs"]["epochs"]
        if test_epoch != train_epoch:
            # Generally we use same epoch for train and test, but sometimes not
            # TODO: better refactor this part, because sometimes we save multi models for multi hyperparameters
            model_filepath = self.cfgs["data_cfgs"]["test_path"]
            self.weight_path = os.path.join(model_filepath, 'opt_Adam_lr_0.001_bsize_4', f"model_Ep{str(test_epoch)}.pth")
            self.model = self.load_model(
                # self.cfgs["model_cfgs"],
                # weight_path=os.path.join(
                #     model_filepath, f"model_Ep{str(test_epoch)}.pth"
                # ),
            )
        preds_xr, obss_xr, test_data = self.inference()
        #  Then evaluate the model metrics
        if type(fill_nan) is list and len(fill_nan) != len(target_col):
            raise ValueError("length of fill_nan must be equal to target_col's")
        for i in range(len(target_col)):
            obs_xr = obss_xr[list(obss_xr.data_vars.keys())[i]]
            pred_xr = preds_xr[list(preds_xr.data_vars.keys())[i]]
            if self.cfgs["data_cfgs"]["scaler"] == "GPM_GFS_Scaler":
                obs_xr = obs_xr.T
                pred_xr = pred_xr.T
            if type(fill_nan) is str:
                inds = stat_error(
                    obs_xr.to_numpy(),
                    pred_xr.to_numpy(),
                    fill_nan,
                )
            else:
                inds = stat_error(
                    obs_xr.to_numpy(),
                    pred_xr.to_numpy(),
                    fill_nan[i],
                )
            for evaluation_metric in evaluation_metrics:
                eval_log[f"{evaluation_metric} of {target_col[i]}"] = inds[
                    evaluation_metric
                ]

        # Finally, try to explain model behaviour using shap
        is_shap = self.cfgs["evaluation_cfgs"]["explainer"] == "shap"
        if is_shap:
            shap_summary_plot(self.model, self.traindataset, test_data)
            # deep_explain_model_summary_plot(self.model, test_data)
            # deep_explain_model_heatmap(self.model, test_data)

        return eval_log, preds_xr, obss_xr

    def inference(self) -> Tuple[torch.Tensor, torch.Tensor]:
        """infer using trained model and unnormalized results"""
        data_cfgs = self.cfgs["data_cfgs"]
        training_cfgs = self.cfgs["training_cfgs"]
        device = get_the_device(self.cfgs["training_cfgs"]["device"])

        if data_cfgs["sampler"] == "WuSampler":
            ngrid = self.testdataset.y.basin.size
            test_num_samples = self.testdataset.num_samples
            test_dataloader = DataLoader(
                self.testdataset,
                batch_size=int(test_num_samples / ngrid),
                shuffle=False,
                sampler=None,
                batch_sampler=None,
                drop_last=False,
                timeout=0,
                worker_init_fn=None,
            )
        else:
            test_dataloader = DataLoader(
                self.testdataset,
                batch_size=training_cfgs["batch_size"],
                shuffle=False,
                sampler=None,
                batch_sampler=None,
                drop_last=False,
                timeout=0,
                worker_init_fn=None,
            )
        seq_first = training_cfgs["which_first_tensor"] == "sequence"
        self.model.eval()
        # here the batch is just an index of lookup table, so any batch size could be chosen
        test_preds = []
        obss = []
        with torch.no_grad():
            for xs, ys in test_dataloader:
                # here the a batch doesn't mean a basin; it is only an index in lookup table
                # for NtoN mode, only basin is index in lookup table, so the batch is same as basin
                # for Nto1 mode, batch is only an index
                ys, output = model_infer(seq_first, device, self.model, xs, ys)
                test_preds.append(output.cpu().numpy())
                obss.append(ys.cpu().numpy())
            pred = reduce(lambda x, y: np.vstack((x, y)), test_preds)
            obs = reduce(lambda x, y: np.vstack((x, y)), obss)
        if pred.ndim == 2:
            # TODO: check
            # the ndim is 2 meaning we use an Nto1 mode
            # as lookup table is (basin 1's all time length, basin 2's all time length, ...)
            # params of reshape should be (basin size, time length)
            pred = pred.flatten().reshape(test_dataloader.test_data.y.shape[0], -1, 1)
            obs = obs.flatten().reshape(test_dataloader.test_data.y.shape[0], -1, 1)
        # TODO: not support return_cell_states yet
        return_cell_state = False
        if return_cell_state:
            return cellstates_when_inference(seq_first, data_cfgs, pred)
        pred_xr, obs_xr = denormalize4eval(test_dataloader, pred, obs)
        return pred_xr, obs_xr, self.testdataset

    def _get_optimizer(self, training_cfgs):
        params_in_opt = self.model.parameters()
        return pytorch_opt_dict[training_cfgs["optimizer"]](
            params_in_opt, **training_cfgs["optim_params"]
        )

    def _get_loss_func(self, training_cfgs):
        criterion_init_params = {}
        if "criterion_params" in training_cfgs:
            loss_param = training_cfgs["criterion_params"]
            if loss_param is not None:
                for key in loss_param.keys():
                    if key == "loss_funcs":
                        criterion_init_params[key] = pytorch_criterion_dict[
                            loss_param[key]
                        ]()
                    else:
                        criterion_init_params[key] = loss_param[key]
        return pytorch_criterion_dict[training_cfgs["criterion"]](
            **criterion_init_params
        )

    def _get_dataloader(self, training_cfgs, data_cfgs):
        worker_num = 0
        pin_memory = False
        if "num_workers" in training_cfgs:
            worker_num = training_cfgs["num_workers"]
            print(f"using {str(worker_num)} workers")
        if "pin_memory" in training_cfgs:
            pin_memory = training_cfgs["pin_memory"]
            print(f"Pin memory set to {str(pin_memory)}")
        train_dataset = self.traindataset
        sampler = None
        if data_cfgs["sampler"] is not None:
            # now we only have one special sampler from Kuai Fang's Deep Learning papers
            batch_size = data_cfgs["batch_size"]
            rho = data_cfgs["forecast_history"]
            warmup_length = data_cfgs["warmup_length"]
            ngrid = train_dataset.y.basin.size
            nt = train_dataset.y.time.size
            if data_cfgs["sampler"] == "WuSampler":
                sampler = WuSampler(
                    train_dataset,
                    batch_size=batch_size,
                    warmup_length=warmup_length,
                    rho=rho,
                    ngrid=ngrid,
                    nt=nt,
                )
            else:
                sampler = KuaiSampler(
                    train_dataset,
                    batch_size=batch_size,
                    warmup_length=warmup_length,
                    rho=rho,
                    ngrid=ngrid,
                    nt=nt,
                )
        data_loader = DataLoader(
            train_dataset,
            batch_size=training_cfgs["batch_size"],
            shuffle=(sampler is None),
            sampler=sampler,
            num_workers=worker_num,
            pin_memory=pin_memory,
            timeout=0,
        )
        if data_cfgs["t_range_valid"] is not None:
            valid_dataset = self.validdataset

            if data_cfgs["sampler"] == "WuSampler":
                eval_num_samples = valid_dataset.num_samples
                validation_data_loader = DataLoader(
                    valid_dataset,
                    batch_size=int(eval_num_samples / ngrid),
                    shuffle=False,
                    num_workers=worker_num,
                    pin_memory=pin_memory,
                    timeout=0,
                )
            else:
                validation_data_loader = DataLoader(
                    valid_dataset,
                    batch_size=training_cfgs["batch_size"],
                    shuffle=False,
                    num_workers=worker_num,
                    pin_memory=pin_memory,
                    timeout=0,
                )
            return data_loader, validation_data_loader

        return data_loader, None


class FedLearnHydro(DeepHydro):
    """Federated Learning Hydrological DL model"""

    def __init__(self, data_source: HydroDataset, cfgs: Dict):
        super().__init__(data_source, cfgs)
        # a user group which is a dict where the keys are the user index
        # and the values are the corresponding data for each of those users
        train_dataset = self.traindataset
        fl_hyperparam = self.cfgs["model_cfgs"]["fl_hyperparam"]
        # sample training data amongst users
        if fl_hyperparam["fl_sample"] == "basin":
            # Sample a basin for a user
            user_groups = fl_sample_basin(train_dataset)
        elif fl_hyperparam["fl_sample"] == "region":
            # Sample a region for a user
            user_groups = fl_sample_region(train_dataset)
        else:
            raise NotImplementedError()
        self.user_groups = user_groups

    @property
    def num_users(self):
        """number of users in federated learning"""
        return len(self.user_groups)

    def model_train(self) -> None:
        # BUILD MODEL
        global_model = self.model

        # copy weights
        global_weights = global_model.state_dict()

        # Training
        train_loss, train_accuracy = [], []
        print_every = 2

        training_cfgs = self.cfgs["training_cfgs"]
        model_cfgs = self.cfgs["model_cfgs"]
        max_epochs = training_cfgs["epochs"]
        start_epoch = training_cfgs["start_epoch"]
        fl_hyperparam = model_cfgs["fl_hyperparam"]
        # total rounds in a FL system is max_epochs
        for epoch in tqdm(range(start_epoch, max_epochs + 1)):
            local_weights, local_losses = [], []
            print(f"\n | Global Training Round : {epoch} |\n")

            global_model.train()
            m = max(int(fl_hyperparam["fl_frac"] * self.num_users), 1)
            # randomly select m users, they will be the clients in this round
            idxs_users = np.random.choice(range(self.num_users), m, replace=False)

            for idx in idxs_users:
                # each user will be used to train the model locally
                # user_gourps[idx] means the idx of dataset for a user
                user_cfgs = self._get_a_user_cfgs(idx)
                local_model = DeepHydro(
                    self.data_source,
                    user_cfgs,
                    pre_model=copy.deepcopy(global_model),
                )
                w, loss = local_model.model_train()
                local_weights.append(copy.deepcopy(w))
                local_losses.append(copy.deepcopy(loss))

            # update global weights
            global_weights = average_weights(local_weights)

            # update global weights
            global_model.load_state_dict(global_weights)

            loss_avg = sum(local_losses) / len(local_losses)
            train_loss.append(loss_avg)

            # Calculate avg training accuracy over all users at every epoch
            list_acc = []
            global_model.eval()
            for c in range(self.num_users):
                one_user_cfg = self._get_a_user_cfgs(c)
                local_model = DeepHydro(
                    self.data_source,
                    one_user_cfg,
                    pre_model=global_model,
                )
                acc, _, _ = local_model.model_evaluate()
                list_acc.append(acc)
            values = [list(d.values())[0][0] for d in list_acc]
            filtered_values = [v for v in values if not np.isnan(v)]
            train_accuracy.append(sum(filtered_values) / len(filtered_values))

            # print global training loss after every 'i' rounds
            if (epoch + 1) % print_every == 0:
                print(f" \nAvg Training Stats after {epoch+1} global rounds:")
                print(f"Training Loss : {np.mean(np.array(train_loss))}")
                print("Train Accuracy: {:.2f}% \n".format(100 * train_accuracy[-1]))

    def _get_a_user_cfgs(self, idx):
        """To get a user's configs for local training"""
        user = self.user_groups[idx]

        # update data_cfgs
        # Use defaultdict to collect dates for each basin
        basin_dates = defaultdict(list)

        for _, (basin, time) in user.items():
            basin_dates[basin].append(time)

        # Initialize a list to store distinct basins
        basins = []

        # for each basin, we can find its date range
        date_ranges = {}
        for basin, times in basin_dates.items():
            basins.append(basin)
            date_ranges[basin] = (np.min(times), np.max(times))
        # get the longest date range
        longest_date_range = max(date_ranges.values(), key=lambda x: x[1] - x[0])
        # transform the date range of numpy data into string
        longest_date_range = [
            np.datetime_as_string(dt, unit="D") for dt in longest_date_range
        ]
        user_cfgs = copy.deepcopy(self.cfgs)
        # update data_cfgs
        update_nested_dict(
            user_cfgs, ["data_cfgs", "t_range_train"], longest_date_range
        )
        # for local training in FL, we don't need a validation set
        update_nested_dict(user_cfgs, ["data_cfgs", "t_range_valid"], None)
        # for local training in FL, we don't need a test set, but we should set one to avoid error
        update_nested_dict(user_cfgs, ["data_cfgs", "t_range_test"], longest_date_range)
        update_nested_dict(user_cfgs, ["data_cfgs", "object_ids"], basins)

        # update training_cfgs
        # we also need to update some training params for local training from FL settings
        update_nested_dict(
            user_cfgs,
            ["training_cfgs", "epochs"],
            user_cfgs["model_cfgs"]["fl_hyperparam"]["fl_local_ep"],
        )
        update_nested_dict(
            user_cfgs,
            ["evaluation_cfgs", "test_epoch"],
            user_cfgs["model_cfgs"]["fl_hyperparam"]["fl_local_ep"],
        )
        # don't need to save model weights for local training
        update_nested_dict(
            user_cfgs,
            ["training_cfgs", "save_epoch"],
            None,
        )
        # there are two settings for batch size in configs, we need to update both of them
        update_nested_dict(
            user_cfgs,
            ["training_cfgs", "batch_size"],
            user_cfgs["model_cfgs"]["fl_hyperparam"]["fl_local_bs"],
        )
        update_nested_dict(
            user_cfgs,
            ["data_cfgs", "batch_size"],
            user_cfgs["model_cfgs"]["fl_hyperparam"]["fl_local_bs"],
        )

        # update model_cfgs finally
        # For local model, its model_type is Normal
        update_nested_dict(user_cfgs, ["model_cfgs", "model_type"], "Normal")
        update_nested_dict(
            user_cfgs,
            ["model_cfgs", "fl_hyperparam"],
            None,
        )
        return user_cfgs


class TransLearnHydro(DeepHydro):
    def __init__(self, data_source: HydroDataset, cfgs: Dict, pre_model=None):
        super().__init__(data_source, cfgs, pre_model)

    def load_model(self):
        """Load model for transfer learning"""
        model_cfgs = self.cfgs["model_cfgs"]
        if self.weight_path is None and self.pre_model is None:
            raise NotImplementedError(
                "For transfer learning, we need a pre-trained model"
            )
        model = super().load_model()
        if (
            "weight_path_add" in model_cfgs
            and "freeze_params" in model_cfgs["weight_path_add"]
        ):
            freeze_params = model_cfgs["weight_path_add"]["freeze_params"]
            for param in freeze_params:
                exec(f"model.{param}.requires_grad = False")
        if ("model_wrapper" in list(model_cfgs.keys())) and (
            model_cfgs["model_wrapper"] is not None
        ):
            wrapper_name = model_cfgs["model_wrapper"]
            wrapper_params = model_cfgs["model_wrapper_param"]
            model = pytorch_model_wrapper_dict[wrapper_name](model, **wrapper_params)
        return model

    def _load_model_from_pth(self):
        weight_path = self.weight_path
        model_cfgs = self.cfgs["model_cfgs"]
        model_name = model_cfgs["model_name"]
        model = pytorch_model_dict[model_name](**model_cfgs["model_hyperparam"])
        checkpoint = torch.load(weight_path, map_location=self.device)
        if "weight_path_add" in model_cfgs:
            if "excluded_layers" in model_cfgs["weight_path_add"]:
                # delete some layers from source model if we don't need them
                excluded_layers = model_cfgs["weight_path_add"]["excluded_layers"]
                for layer in excluded_layers:
                    del checkpoint[layer]
                print("sucessfully deleted layers")
            else:
                print("directly loading identically-named layers of source model")
        model.load_state_dict(checkpoint, strict=False)
        print("Weights sucessfully loaded")
        return model


model_type_dict = {
    "Normal": DeepHydro,
    "FedLearn": FedLearnHydro,
    "TransLearn": TransLearnHydro,
}<|MERGE_RESOLUTION|>--- conflicted
+++ resolved
@@ -1,7 +1,7 @@
 """
 Author: Wenyu Ouyang
 Date: 2021-12-31 11:08:29
-LastEditTime: 2023-12-17 16:09:24
+LastEditTime: 2024-02-12 19:00:29
 LastEditors: Wenyu Ouyang
 Description: HydroDL model class
 FilePath: \torchhydro\torchhydro\trainers\deep_hydro.py
@@ -134,6 +134,7 @@
     """
     The Base Trainer class for Hydrological Deep Learning models
     """
+
     def __init__(
         self,
         data_source: HydroDataset,
@@ -256,15 +257,6 @@
         )
         logger = TrainLogger(model_filepath, self.cfgs, opt)
 
-<<<<<<< HEAD
-        is_tensorboard = self.cfgs["training_cfgs"]["is_tensorboard"] == True
-        if is_tensorboard:
-            writer = SummaryWriter(
-                log_dir=os.path.join(data_cfgs["test_path"], "tensorboard_event_file"),
-                flush_secs=30,
-            )
-=======
->>>>>>> 87b986a1
         for epoch in range(start_epoch, max_epochs + 1):
             with logger.log_epoch_train(epoch) as train_logs:
                 if lr_scheduler is not None and epoch in lr_scheduler.keys():
@@ -352,7 +344,11 @@
             # Generally we use same epoch for train and test, but sometimes not
             # TODO: better refactor this part, because sometimes we save multi models for multi hyperparameters
             model_filepath = self.cfgs["data_cfgs"]["test_path"]
-            self.weight_path = os.path.join(model_filepath, 'opt_Adam_lr_0.001_bsize_4', f"model_Ep{str(test_epoch)}.pth")
+            self.weight_path = os.path.join(
+                model_filepath,
+                "opt_Adam_lr_0.001_bsize_4",
+                f"model_Ep{str(test_epoch)}.pth",
+            )
             self.model = self.load_model(
                 # self.cfgs["model_cfgs"],
                 # weight_path=os.path.join(
