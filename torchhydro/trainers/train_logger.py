--- conflicted
+++ resolved
@@ -83,14 +83,9 @@
         yield logs
         total_loss = logs["train_loss"]
         elapsed_time = time.time() - start_time
-<<<<<<< HEAD
         lr = self.opt.param_groups[0]["lr"]
         log_str = "Epoch {} Loss {:.4f} time {:.2f} lr {}".format(
             epoch, total_loss, elapsed_time, lr
-=======
-        log_str = "Epoch {} Loss {:.5f} time {:.5f}".format(
-            epoch, total_loss, elapsed_time
->>>>>>> 3a5d0195
         )
         print(log_str)
         model = logs["model"]
@@ -106,11 +101,7 @@
         yield logs
         valid_loss = logs["valid_loss"]
         valid_metrics = logs["valid_metrics"]
-<<<<<<< HEAD
         val_log = "Epoch {} Valid Loss {:.4f} Valid Metric {}".format(
-=======
-        val_log = "Epoch {} Valid Loss {:.5f} Valid Metric {}".format(
->>>>>>> 3a5d0195
             epoch, valid_loss, valid_metrics
         )
         print(val_log)
