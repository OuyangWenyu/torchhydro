--- conflicted
+++ resolved
@@ -1,10 +1,10 @@
 """
 Author: Wenyu Ouyang
 Date: 2021-12-31 11:08:29
-LastEditTime: 2025-05-14 19:32:46
+LastEditTime: 2025-07-12 11:33:21
 LastEditors: Wenyu Ouyang
 Description: Training function for DL models
-FilePath: \torchhydro\torchhydro\trainers\train_logger.py
+FilePath: /torchhydro/torchhydro/trainers/train_logger.py
 Copyright (c) 2021-2022 Wenyu Ouyang. All rights reserved.
 """
 
@@ -139,13 +139,9 @@
                 for evaluation_metric in evaluation_metrics:
                     self.tb.add_scalar(
                         f"Valid{target_col[i]}{evaluation_metric}mean",
-<<<<<<< HEAD
-                        np.mean(valid_metrics[f"{evaluation_metric} of {target_col[i]}"]),
-=======
                         np.nanmean(
                             valid_metrics[f"{evaluation_metric} of {target_col[i]}"]
                         ),
->>>>>>> fe877198
                         epoch,
                     )
                     self.tb.add_scalar(
