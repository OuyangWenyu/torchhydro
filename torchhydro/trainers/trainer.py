"""
Author: Wenyu Ouyang
Date: 2021-12-05 11:21:58
LastEditTime: 2025-06-13 10:41:03
LastEditors: Wenyu Ouyang
Description: Main function for training and testing
FilePath: \torchhydro\torchhydro\trainers\trainer.py
Copyright (c) 2021-2022 Wenyu Ouyang. All rights reserved.
"""

import copy
import os
import random
from datetime import datetime
from pathlib import Path
from typing import Dict
import numpy as np
import pandas as pd
import torch
from sklearn.model_selection import TimeSeriesSplit
from torchhydro.trainers.deep_hydro import model_type_dict
from torchhydro.trainers.resulter import Resulter


def set_random_seed(seed):
    """
    Set a random seed to guarantee the reproducibility

    Parameters
    ----------
    seed
        a number

    Returns
    -------
    None
    """
    # print("Random seed:", seed)
    random.seed(seed)
    np.random.seed(seed)
    torch.manual_seed(seed)
    torch.backends.cudnn.deterministic = True
    torch.backends.cudnn.benchmark = False


def train_and_evaluate(cfgs: Dict):
    """
    Function to train and test a Model

    Parameters
    ----------
    cfgs
        Dictionary containing all configs needed to run the model

    Returns
    -------
    None
    """
    random_seed = cfgs["training_cfgs"]["random_seed"]
    set_random_seed(random_seed)
    resulter = Resulter(cfgs)
    deephydro = _get_deep_hydro(cfgs)
    # if train_mode is False, we only evaluate the model
    train_mode = deephydro.cfgs["training_cfgs"]["train_mode"]
    # but if train_mode is True, we still need some conditions to train the model
    continue_train = deephydro.cfgs["model_cfgs"]["continue_train"]
    is_transfer_learning = deephydro.cfgs["model_cfgs"]["model_type"] == "TransLearn"
    is_train = train_mode and (
        (deephydro.weight_path is not None and (continue_train or is_transfer_learning))
        or (deephydro.weight_path is None)
    )
    if is_train:
        deephydro.model_train()
    preds, obss = deephydro.model_evaluate()
<<<<<<< HEAD
    # resulter.save_cfg(deephydro.cfgs)
=======
    resulter.save_cfg(deephydro.cfgs)
    # TODO: If preds and obss are 4-dimensional, this will run but metrics calculation for valid and test are not supported
>>>>>>> fe877198
    resulter.save_result(preds, obss)
    resulter.eval_result(preds, obss)


def _get_deep_hydro(cfgs):
    model_type = cfgs["model_cfgs"]["model_type"]
    return model_type_dict[model_type](cfgs)


def _update_cfg_with_1ensembleitem(cfg, key, value):
    """update a dict with key and value

    Parameters
    ----------
    my_dict : _type_
        _description_
    key : _type_
        _description_
    value : _type_
        _description_
    """
    new_cfg = copy.deepcopy(cfg)
    if key == "kfold":
        new_cfg["data_cfgs"]["t_range_train"] = value[0]
        # although cross_validation contain the name "valid",
        # it is actually the test period for our model's evaluating
        new_cfg["data_cfgs"]["t_range_valid"] = None
        new_cfg["data_cfgs"]["t_range_test"] = value[1]
    elif key == "batch_sizes":
        new_cfg["training_cfgs"]["batch_size"] = value
    elif key == "seeds":
        new_cfg["training_cfgs"]["random_seed"] = value
    elif key == "expdir":
        project_dir = new_cfg["data_cfgs"]["case_dir"]
        project_path = Path(project_dir)
        subset = project_path.parent.name
        subexp = f"{project_path.name}_{value}"
        new_cfg["data_cfgs"]["case_dir"] = os.path.join(
            project_path.parent.parent, subset, subexp
        )
    else:
        raise ValueError(f"key {key} is not supported")
    return new_cfg


def _create_kfold_periods(train_period, test_period, kfold):
    """
    Create k folds from the complete time period defined by the earliest start date and latest end date
    among train, valid, and test periods, ignoring any period that is None or has NaN values.

    Parameters:
    - train_period: List with 2 elements [start_date, end_date] for training period.
    - test_period: List with 2 elements [start_date, end_date] for testing period.
    - kfold: Number of folds to split the data into.

    Returns:
    - A list of k elements, each element is a tuple containing two lists: train period and test period.
    """

    # Collect periods, ignoring None or NaN
    periods = [train_period, test_period]
    periods = [p for p in periods if p and not pd.isna(p[0]) and not pd.isna(p[1])]

    # Convert string dates to datetime objects and find the earliest start and latest end dates
    dates = [
        datetime.strptime(date, "%Y-%m-%d") for period in periods for date in period
    ]
    start_date = min(dates)
    end_date = max(dates)

    # Create a continuous period
    full_period = pd.date_range(start=start_date, end=end_date)
    periods = np.array(range(len(full_period)))

    # Apply KFold
    # kf = KFold(n_splits=kfold)
    kf = TimeSeriesSplit(n_splits=kfold)
    folds = []
    for train_index, test_index in kf.split(periods):
        train_start = full_period[train_index[0]].strftime("%Y-%m-%d")
        train_end = full_period[train_index[-1]].strftime("%Y-%m-%d")
        test_start = full_period[test_index[0]].strftime("%Y-%m-%d")
        test_end = full_period[test_index[-1]].strftime("%Y-%m-%d")
        folds.append(([train_start, train_end], [test_start, test_end]))

    return folds


def _create_kfold_discontinuous_periods(train_period, test_period, kfold):
    periods = train_period + test_period
    periods = sorted(periods, key=lambda x: x[0])
    cross_validation_sets = []

    for i in range(kfold):
        valid = [periods[i]]
        train = [p for j, p in enumerate(periods) if j != i]
        cross_validation_sets.append((train, valid))
    return cross_validation_sets


def _nested_loop_train_and_evaluate(keys, index, my_dict, update_dict, perform_count=0):
    """a recursive function to update the update_dict and perform train_and_evaluate

    Parameters
    ----------
    keys : list
        a list of keys
    index : int
        the loop index
    my_dict : dict
        the dict we want to loop
    update_dict : dict
        the dict we want to update
    perform_count : int, optional
        a counter for naming different experiments, by default 0
    """
    if index == len(keys):
        return perform_count
    current_key = keys[index]
    for value in my_dict[current_key]:
        # update the update_dict
        cfg = _update_cfg_with_1ensembleitem(update_dict, current_key, value)
        # for final key, perform train and evaluate
        if index == len(keys) - 1:
            cfg = _update_cfg_with_1ensembleitem(cfg, "expdir", perform_count)
            train_and_evaluate(cfg)
            # print(perform_count)
            perform_count += 1
        # recursive
        perform_count = _nested_loop_train_and_evaluate(
            keys, index + 1, my_dict, cfg, perform_count
        )
    return perform_count


def _trans_kfold_to_periods(update_dict, ensemble_items, current_key="kfold"):
    # set train and test period
    train_period = update_dict["data_cfgs"]["t_range_train"]
    test_period = update_dict["data_cfgs"]["t_range_test"]
    kfold = ensemble_items[current_key]
    if ensemble_items["kfold_continuous"]:
        kfold_periods = _create_kfold_periods(train_period, test_period, kfold)
    else:
        kfold_periods = _create_kfold_discontinuous_periods(
            train_period, test_period, kfold
        )
    ensemble_items[current_key] = kfold_periods


def ensemble_train_and_evaluate(cfgs: Dict):
    """
    Function to train and test for ensemble models

    Parameters
    ----------
    cfgs
        Dictionary containing all configs needed to run the model

    Returns
    -------
    None
    """
    # for basins and models
    ensemble = cfgs["training_cfgs"]["ensemble"]
    if not ensemble:
        raise ValueError(
            "ensemble should be True, otherwise should use train_and_evaluate rather than ensemble_train_and_evaluate"
        )
    ensemble_items = cfgs["training_cfgs"]["ensemble_items"]
    number_of_items = len(ensemble_items)
    if number_of_items == 0:
        raise ValueError("ensemble_items should not be empty")
    keys_list = list(ensemble_items.keys())
    if "kfold" in keys_list:
        _trans_kfold_to_periods(cfgs, ensemble_items, "kfold")
    _nested_loop_train_and_evaluate(keys_list, 0, ensemble_items, cfgs)<|MERGE_RESOLUTION|>--- conflicted
+++ resolved
@@ -1,10 +1,10 @@
 """
 Author: Wenyu Ouyang
 Date: 2021-12-05 11:21:58
-LastEditTime: 2025-06-13 10:41:03
+LastEditTime: 2025-07-12 11:36:50
 LastEditors: Wenyu Ouyang
 Description: Main function for training and testing
-FilePath: \torchhydro\torchhydro\trainers\trainer.py
+FilePath: /torchhydro/torchhydro/trainers/trainer.py
 Copyright (c) 2021-2022 Wenyu Ouyang. All rights reserved.
 """
 
@@ -72,12 +72,8 @@
     if is_train:
         deephydro.model_train()
     preds, obss = deephydro.model_evaluate()
-<<<<<<< HEAD
-    # resulter.save_cfg(deephydro.cfgs)
-=======
     resulter.save_cfg(deephydro.cfgs)
     # TODO: If preds and obss are 4-dimensional, this will run but metrics calculation for valid and test are not supported
->>>>>>> fe877198
     resulter.save_result(preds, obss)
     resulter.eval_result(preds, obss)
 
