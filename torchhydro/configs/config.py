--- conflicted
+++ resolved
@@ -320,10 +320,7 @@
     metrics=None,
     fill_nan=None,
     explainer=None,
-<<<<<<< HEAD
-=======
     rolling=None,
->>>>>>> 1b7f3bfc
     warmup_length=0,
     start_epoch=1,
     stat_dict_file=None,
@@ -690,8 +687,6 @@
         nargs="+",
     )
     parser.add_argument(
-<<<<<<< HEAD
-=======
         "--rolling",
         dest="rolling",
         help="rolling",
@@ -699,7 +694,6 @@
         type=bool,
     )
     parser.add_argument(
->>>>>>> 1b7f3bfc
         "--warmup_length",
         dest="warmup_length",
         help="Physical hydro models need warmup",
