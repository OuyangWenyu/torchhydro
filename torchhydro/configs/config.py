"""
Author: Wenyu Ouyang
Date: 2021-12-31 11:08:29
LastEditTime: 2023-11-24 18:19:55
LastEditors: Wenyu Ouyang
Description: Config for hydroDL
FilePath: /torchhydro/torchhydro/configs/config.py
Copyright (c) 2021-2022 Wenyu Ouyang. All rights reserved.
"""
import argparse
import fnmatch
import json
import logging
import os
import pandas as pd
import numpy as np
from hydroutils import hydro_file

DAYMET_NAME = "daymet"
SSM_SMAP_NAME = "ssm"
ET_MODIS_NAME = "ET"
Q_CAMELS_US_NAME = "usgsFlow"
# Q_CAMELS_CC_NAME = "Q_fix"
Q_CAMELS_CC_NAME = "Q"
PRCP_DAYMET_NAME = "prcp"
PRCP_NLDAS_NAME = "total_precipitation"
PET_MODIS_NAME = "PET"
PET_NLDAS_NAME = "potential_evaporation"
NLDAS_NAME = "nldas"
ERA5LAND_NAME = "era5land"
ET_ERA5LAND_NAME = "total_evaporation"
PRCP_ERA5LAND_NAME = "total_precipitation"
PET_DAYMET_NAME = "PET"
PET_ERA5LAND_NAME = "potential_evaporation"


def default_config_file():
    """
    Default config file for all models/data/training parameters in this repo

    Returns
    -------
    dict
        configurations
    """

    return {
        "model_cfgs": {
            # model_type including normal deep learning (Normal), federated learning (FedLearn), transfer learing (TransLearn), multi-task learning, etc.
            "model_type": "Normal",
            # supported models can be seen in hydroDL/model_dict_function.py
            "model_name": "LSTM",
            # the details of model parameters for the "model_name" model
            "model_hyperparam": {
                # the rho in LSTM
                "seq_length": 30,
                "forecast_length": 30,
                # the size of input (feature number)
                "input_size": 24,
                # the length of output time-sequence (feature number)
                "output_size": 1,
                "hidden_size": 20,
                "num_layers": 1,
                "bias": True,
                "batch_size": 100,
            },
            "weight_path": None,
            "continue_train": True,
            # the name of the model's wrapper class
            "model_wrapper": None,
            # the wrapper class's parameters
            "model_wrapper_param": None,
            # federated learning parameters
            "fl_hyperparam": {
                # sampling for federated learning
                "fl_sample": "basin",
                # number of users for federated learning
                # TODO: we don't use this parameter now, but we may use it in the future
                "fl_num_users": 10,
                # the number of local epochs
                "fl_local_ep": 5,
                # local batch size
                "fl_local_bs": 6,
                # the fraction of clients
                "fl_frac": 0.1,
            },
            "tl_hyperparam": {
                # part of transfer learning in a model: a list of layers' names, such as ["lstm"]
                "tl_part": None,
            },
        },
        "data_cfgs": {
            "data_source_name": "CAMELS",
            "data_path": "../../example/camels_us",
            "data_region": None,
            "download": True,
            "validation_path": None,
            "test_path": None,
            "batch_size": 100,
            # the rho in LSTM
            "forecast_history": 30,
            "forecast_length": 1,
            # modeled objects
            "object_ids": "ALL",
            # modeling time range
            "t_range_train": ["1992-01-01", "1993-01-01"],
            "t_range_valid": None,
            "t_range_test": ["1993-01-01", "1994-01-01"],
            # For physics-based models, we need warmup; default is 0 as DL models generally don't need it
            "warmup_length": 0,
            # the output
            "target_cols": [Q_CAMELS_US_NAME],
            "target_rm_nan": False,
            # only for cases in which target data will be used as input:
            # data assimilation -- use streamflow from period 0 to t-1 (TODO: not included now)
            # for physics-based model -- use streamflow to calibrate models
            "target_as_input": False,
            # the time series input
            # TODO: now we only support one forcing type
            "relevant_types": [DAYMET_NAME],
            "relevant_cols": [
                "dayl",
                PRCP_DAYMET_NAME,
                "srad",
                "swe",
                "tmax",
                "tmin",
                "vp",
            ],
            "relevant_rm_nan": True,
            # the attribute input
            "constant_cols": [
                "elev_mean",
                "slope_mean",
                "area_gages2",
                "frac_forest",
                "lai_max",
                "lai_diff",
                "dom_land_cover_frac",
                "dom_land_cover",
                "root_depth_50",
                "soil_depth_statsgo",
                "soil_porosity",
                "soil_conductivity",
                "max_water_content",
                "geol_1st_class",
                "geol_2nd_class",
                "geol_porostiy",
                "geol_permeability",
            ],
            "constant_rm_nan": True,
            # if constant_only, we will only use constant data as DL models' input: this is only for dpl models now
            "constant_only": False,
            # more other cols, use dict to express!
            "other_cols": None,
            # only numerical scaler: for categorical vars, they are transformed to numerical vars when reading them
            "scaler": "StandardScaler",
            # Some parameters for the chosen scaler function, default is DapengScaler's
            "scaler_params": {
                "prcp_norm_cols": [
                    Q_CAMELS_US_NAME,
                    "streamflow",
                    Q_CAMELS_CC_NAME,
                    "qobs",
                ],
                "gamma_norm_cols": [
                    PRCP_DAYMET_NAME,
                    "pr",
                    # PRCP_ERA5LAND_NAME is same as PRCP_NLDAS_NAME
                    PRCP_NLDAS_NAME,
                    "pre",
                    # pet may be negative, but we set negative as 0 because of gamma_norm_cols
                    # https://earthscience.stackexchange.com/questions/12031/does-negative-reference-evapotranspiration-make-sense-using-fao-penman-monteith
                    "pet",
                    # PET_ERA5LAND_NAME is same as PET_NLDAS_NAME
                    PET_NLDAS_NAME,
                    ET_MODIS_NAME,
                    "LE",
                    PET_MODIS_NAME,
                    "PLE",
                    "GPP",
                    "Ec",
                    "Es",
                    "Ei",
                    "ET_water",
                    "ET_sum",
                    SSM_SMAP_NAME,
                    "susm",
                    "smp",
                    "ssma",
                    "susma",
                ],
                "pbm_norm": False,
            },
            "stat_dict_file": None,
            # dataset for pytorch dataset
            "dataset": "StreamflowDataset",
            # sampler for pytorch dataloader, here we mainly use it for Kuai Fang's sampler in all his DL papers
            "sampler": None,
        },
        "training_cfgs": {
            # if train_mode is False, don't train and evaluate
            "train_mode": True,
            "criterion": "RMSE",
            "criterion_params": None,
            "optimizer": "Adam",
            "optim_params": {
                "lr": 0.001,
            },
            "lr_scheduler": None,
            "epochs": 20,
            # save_epoch ==0 means only save once in the final epoch
            "save_epoch": 0,
            # save_iter ==0 means we don't save model during training in a epoch
            "save_iter": 0,
            # when we train a model for long time, some accidents may interrupt our training.
            # Then we need retrain the model with saved weights, and the start_epoch is not 1 yet.
            "start_epoch": 1,
            "batch_size": 100,
            "random_seed": 1234,
            "device": [0],
            "multi_targets": 1,
            "num_workers": 0,
            # sometimes we want to directly use the trained model in each epoch during training,
            # for example, we want to save each epoch's log again, and in this time, we will set train_but_not_real to True
            "train_but_not_real": False,
            "which_first_tensor": "sequence",
<<<<<<< HEAD
            "is_tensorboard": False,
=======
            # for ensemble exp:
            # basically we set kfold/seeds/hyper_params for trianing such as batch_sizes
            "ensemble": False,
            "ensemble_items": {
                # kfold means a time cross validation,
                # concatenate train ,valid, and test data together,
                # then split them into k folds
                "kfold": None,
                "batch_sizes": None,
                # if seeds is not None,
                # we will use different seeds for different sub-exps
                "seeds": None,
            },
>>>>>>> 3ae40165
        },
        # For evaluation
        "evaluation_cfgs": {
            "metrics": ["NSE"],
            "fill_nan": "no",
            "test_epoch": 20,
            "explainer": None,
        },
    }


def cmd(
    sub=None,
    source="CAMELS",
    source_path=None,
    source_region=None,
    download=0,
    scaler=None,
    scaler_params=None,
    dataset=None,
    sampler=None,
    fl_sample=None,
    fl_num_users=None,
    fl_local_ep=None,
    fl_local_bs=None,
    fl_frac=None,
    ctx=None,
    rs=None,
    gage_id_file=None,
    gage_id=None,
    train_period=None,
    valid_period=None,
    test_period=None,
    opt=None,
    lr_scheduler=None,
    opt_param=None,
    batch_size=None,
    rho=None,
    train_mode=None,
    train_epoch=None,
    save_epoch=None,
    save_iter=None,
    te=None,
    model_type=None,
    model_name=None,
    weight_path=None,
    continue_train=None,
    var_c=None,
    c_rm_nan=1,
    var_t=None,
    t_rm_nan=1,
    n_output=None,
    loss_func=None,
    model_hyperparam=None,
    weight_path_add=None,
    var_t_type=None,
    var_o=None,
    var_out=None,
    out_rm_nan=0,
    target_as_input=0,
    constant_only=0,
    gage_id_screen=None,
    loss_param=None,
    metrics=None,
    fill_nan=None,
    explainer=None,
    warmup_length=0,
    start_epoch=1,
    stat_dict_file=None,
    model_wrapper=None,
    model_wrapper_param=None,
    num_workers=None,
    train_but_not_real=None,
    which_first_tensor=None,
<<<<<<< HEAD
    is_tensorboard=False,
=======
    ensemble=0,
    ensemble_items=None,
>>>>>>> 3ae40165
):
    """input args from cmd"""
    parser = argparse.ArgumentParser(
        description="Train a Time-Series Deep Learning Model for Basins"
    )
    parser.add_argument(
        "--sub", dest="sub", help="subset and sub experiment", default=sub, type=str
    )
    parser.add_argument(
        "--source",
        dest="source",
        help="name of data source such as CAMELS",
        default=source,
        type=str,
    )
    parser.add_argument(
        "--source_path",
        dest="source_path",
        help="directory of data source",
        default=source_path,
        nargs="+",
    )
    parser.add_argument(
        "--source_region",
        dest="source_region",
        help="region(s) of data source such as US, or ['US','CE']",
        default=source_region,
        nargs="+",
    )
    parser.add_argument(
        "--download",
        dest="download",
        help="Do we need to download data",
        default=download,
        type=int,
    )
    parser.add_argument(
        "--scaler",
        dest="scaler",
        help="Choose a Scaler function",
        default=scaler,
        type=str,
    )
    parser.add_argument(
        "--scaler_params",
        dest="scaler_params",
        help="Parameters of the chosen Scaler function",
        default=scaler_params,
        type=json.loads,
    )
    parser.add_argument(
        "--dataset",
        dest="dataset",
        help="Choose a dataset class for PyTorch",
        default=dataset,
        type=str,
    )
    parser.add_argument(
        "--sampler",
        dest="sampler",
        help="None or KuaiSampler",
        default=sampler,
        type=str,
    )
    parser.add_argument(
        "--fl_sample",
        dest="fl_sample",
        help="sampling method for federated learning",
        default=fl_sample,
        type=str,
    )
    parser.add_argument(
        "--fl_num_users",
        dest="fl_num_users",
        help="number of users for federated learning",
        default=fl_num_users,
        type=int,
    )
    parser.add_argument(
        "--fl_local_ep",
        dest="fl_local_ep",
        help="number of local epochs for federated learning",
        default=fl_local_ep,
        type=int,
    )
    parser.add_argument(
        "--fl_local_bs",
        dest="fl_local_bs",
        help="local batch size for federated learning",
        default=fl_local_bs,
        type=float,
    )
    parser.add_argument(
        "--fl_frac",
        dest="fl_frac",
        help="the fraction of clients for federated learning",
        default=fl_frac,
        type=float,
    )
    parser.add_argument(
        "--ctx",
        dest="ctx",
        help="Running Context -- gpu num or cpu. E.g `--ctx 0 1` means run code in gpu 0 and 1; -1 means cpu",
        default=ctx,
        nargs="+",
    )
    parser.add_argument("--rs", dest="rs", help="random seed", default=rs, type=int)
    parser.add_argument("--te", dest="te", help="test epoch", default=te, type=int)
    # There is something wrong with "bool", so I used 1 as True, 0 as False
    parser.add_argument(
        "--train_mode",
        dest="train_mode",
        help="If 0, no train or test, just read data; else train + test",
        default=train_mode,
        type=int,
    )
    parser.add_argument(
        "--train_epoch",
        dest="train_epoch",
        help="epoches of training period",
        default=train_epoch,
        type=int,
    )
    parser.add_argument(
        "--save_epoch",
        dest="save_epoch",
        help="save for every save_epoch epoches",
        default=save_epoch,
        type=int,
    )
    parser.add_argument(
        "--save_iter",
        dest="save_iter",
        help="save for every save_iter in save_epoches",
        default=save_iter,
        type=int,
    )
    parser.add_argument(
        "--loss_func",
        dest="loss_func",
        help="choose loss function",
        default=loss_func,
        type=str,
    )
    parser.add_argument(
        "--loss_param",
        dest="loss_param",
        help="choose parameters of loss function",
        default=loss_param,
        type=json.loads,
    )
    parser.add_argument(
        "--train_period",
        dest="train_period",
        help="The training period",
        default=train_period,
        nargs="+",
    )
    parser.add_argument(
        "--valid_period",
        dest="valid_period",
        help="The validating period",
        default=valid_period,
        nargs="+",
    )
    parser.add_argument(
        "--test_period",
        dest="test_period",
        help="The test period",
        default=test_period,
        nargs="+",
    )
    parser.add_argument(
        "--batch_size",
        dest="batch_size",
        help="batch_size",
        default=batch_size,
        type=int,
    )
    parser.add_argument(
        "--rho",
        dest="rho",
        help="length of time sequence when training",
        default=rho,
        type=int,
    )
    parser.add_argument(
        "--model_type",
        dest="model_type",
        help="The type of DL model",
        default=model_type,
        type=str,
    )
    parser.add_argument(
        "--model_name",
        dest="model_name",
        help="The name of DL model. now in the zoo",
        default=model_name,
        type=str,
    )
    parser.add_argument(
        "--weight_path",
        dest="weight_path",
        help="The weights of trained model",
        default=weight_path,
        type=str,
    )
    parser.add_argument(
        "--weight_path_add",
        dest="weight_path_add",
        help="More info about the weights of trained model",
        default=weight_path_add,
        type=json.loads,
    )
    parser.add_argument(
        "--continue_train",
        dest="continue_train",
        help="Continue to train the model from weight_path when continue_train>0",
        default=continue_train,
        type=int,
    )
    parser.add_argument(
        "--gage_id",
        dest="gage_id",
        help="just select some sites",
        default=gage_id,
        nargs="+",
    )
    parser.add_argument(
        "--gage_id_screen",
        dest="gage_id_screen",
        help="the criterion to chose some gages",
        default=gage_id_screen,
        type=json.loads,
    )
    parser.add_argument(
        "--gage_id_file",
        dest="gage_id_file",
        help="select some sites from a file",
        default=gage_id_file,
        type=str,
    )
    parser.add_argument(
        "--opt", dest="opt", help="choose an optimizer", default=opt, type=str
    )
    parser.add_argument(
        "--opt_param",
        dest="opt_param",
        help="the optimizer parameters",
        default=opt_param,
        type=json.loads,
    )
    parser.add_argument(
        "--var_c", dest="var_c", help="types of attributes", default=var_c, nargs="+"
    )
    parser.add_argument(
        "--c_rm_nan",
        dest="c_rm_nan",
        help="if true, we remove NaN value for var_c data when scaling",
        default=c_rm_nan,
        type=int,
    )
    parser.add_argument(
        "--var_t", dest="var_t", help="types of forcing", default=var_t, nargs="+"
    )
    parser.add_argument(
        "--t_rm_nan",
        dest="t_rm_nan",
        help="if true, we remove NaN value for var_t data when scaling",
        default=t_rm_nan,
        type=int,
    )
    parser.add_argument(
        "--var_t_type",
        dest="var_t_type",
        help="types of forcing data_source",
        default=var_t_type,
        nargs="+",
    )
    parser.add_argument(
        "--var_o",
        dest="var_o",
        help="more other inputs except for var_c and var_t",
        default=var_o,
        type=json.loads,
    )
    parser.add_argument(
        "--var_out", dest="var_out", help="type of outputs", default=var_out, nargs="+"
    )
    parser.add_argument(
        "--out_rm_nan",
        dest="out_rm_nan",
        help="if true, we remove NaN value for var_out data when scaling",
        default=out_rm_nan,
        type=int,
    )
    parser.add_argument(
        "--target_as_input",
        dest="target_as_input",
        help="if true, we will use target data as input for data assimilation or physics-based models",
        default=target_as_input,
        type=int,
    )
    parser.add_argument(
        "--constant_only",
        dest="constant_only",
        help="if true, we will only use attribute data as input for deep learning models; "
        "now it is only for dpl models and it is only used when target_as_input is False",
        default=constant_only,
        type=int,
    )
    parser.add_argument(
        "--n_output",
        dest="n_output",
        help="the number of output features",
        default=n_output,
        type=int,
    )
    parser.add_argument(
        "--model_hyperparam",
        dest="model_hyperparam",
        help="the model_hyperparam in model_cfgs",
        default=model_hyperparam,
        type=json.loads,
    )
    parser.add_argument(
        "--metrics",
        dest="metrics",
        help="The evaluating metrics",
        default=metrics,
        nargs="+",
    )
    parser.add_argument(
        "--fill_nan",
        dest="fill_nan",
        help="how to fill nan values when evaluating",
        default=fill_nan,
        nargs="+",
    )
    parser.add_argument(
        "--explainer",
        dest="explainer",
        help="explainer what when evaluating",
        default=explainer,
        nargs="+",
    )
    parser.add_argument(
        "--warmup_length",
        dest="warmup_length",
        help="Physical hydro models need warmup",
        default=warmup_length,
        type=int,
    )
    parser.add_argument(
        "--start_epoch",
        dest="start_epoch",
        help="The index of epoch when starting training, default is 1. "
        "When retraining after an interrupt, it will be larger than 1",
        default=start_epoch,
        type=int,
    )
    parser.add_argument(
        "--stat_dict_file",
        dest="stat_dict_file",
        help="for testing sometimes such as pub cases, we need stat_dict_file from trained dataset",
        default=stat_dict_file,
        type=str,
    )
    parser.add_argument(
        "--model_wrapper",
        dest="model_wrapper",
        help="Sometimes we need a wrapper for the DL models to add some functions",
        default=model_wrapper,
        type=str,
    )
    parser.add_argument(
        "--model_wrapper_param",
        dest="model_wrapper_param",
        help="The parameters for model_wrapper",
        default=model_wrapper_param,
        type=json.loads,
    )
    parser.add_argument(
        "--num_workers",
        dest="num_workers",
        help="The number of workers used in Dataloader",
        default=num_workers,
        type=int,
    )
    parser.add_argument(
        "--train_but_not_real",
        dest="train_but_not_real",
        help="If true, we will enter the training function but not really train the model and just use the trained model during training",
        default=train_but_not_real,
        type=int,
    )
    parser.add_argument(
        "--which_first_tensor",
        dest="which_first_tensor",
        help="sequence_first or batch_first",
        default=which_first_tensor,
        type=str,
    )
    parser.add_argument(
        "--is_tensorboard",
        dest="is_tensorboard",
        help="is_tensorboard",
        default=is_tensorboard,
        type=bool,
    )
    parser.add_argument(
        "--lr_scheduler",
        dest="lr_scheduler",
        help="The learning rate scheduler",
        default=lr_scheduler,
        type=json.loads,
    )
    parser.add_argument(
        "--ensemble",
        dest="ensemble",
        help="ensemble config",
        default=ensemble,
        type=int,
    )
    parser.add_argument(
        "--ensemble_items",
        dest="ensemble_items",
        help="ensemble config",
        default=ensemble_items,
        type=json.loads,
    )
    # To make pytest work in PyCharm, here we use the following code instead of "args = parser.parse_args()":
    # https://blog.csdn.net/u014742995/article/details/100119905
    args, unknown = parser.parse_known_args()
    return args


def update_nested_dict(d, keys, value):
    """update nested dict

    Parameters
    ----------
    d
        the dict to be updated
    keys
        the keys of the dict
    value
        the updated value of the dict
    """
    if len(keys) == 1:
        d[keys[0]] = value
    else:
        update_nested_dict(d[keys[0]], keys[1:], value)


def update_cfg(cfg_file, new_args):
    """
    Update default config with new arguments

    Parameters
    ----------
    cfg_file
        default config
    new_args
        new arguments

    Returns
    -------
    None
        in-place operation for cfg_file
    """
    print("update config file")
    project_dir = os.getcwd()
    result_dir = os.path.join(project_dir, "results")
    if os.path.exists(result_dir) is False:
        os.makedirs(result_dir)
    if new_args.sub is not None:
        subset, subexp = new_args.sub.split("/")
        cfg_file["data_cfgs"]["validation_path"] = os.path.join(
            project_dir, "results", subset, subexp
        )
        cfg_file["data_cfgs"]["test_path"] = os.path.join(result_dir, subset, subexp)
    if new_args.source is not None:
        cfg_file["data_cfgs"]["data_source_name"] = new_args.source
    if new_args.source_path is not None:
        cfg_file["data_cfgs"]["data_path"] = new_args.source_path
        if type(new_args.source_path) == list and len(new_args.source_path) == 1:
            cfg_file["data_cfgs"]["data_path"] = new_args.source_path[0]
    if new_args.source_region is not None:
        cfg_file["data_cfgs"]["data_region"] = new_args.source_region
        if len(new_args.source_region) == 1:
            cfg_file["data_cfgs"]["data_region"] = new_args.source_region[0]
    if new_args.download is not None:
        if new_args.download == 0:
            cfg_file["data_cfgs"]["download"] = False
        else:
            cfg_file["data_cfgs"]["download"] = True
    if new_args.scaler is not None:
        cfg_file["data_cfgs"]["scaler"] = new_args.scaler
    if new_args.scaler_params is not None:
        cfg_file["data_cfgs"]["scaler_params"] = new_args.scaler_params
    if new_args.dataset is not None:
        cfg_file["data_cfgs"]["dataset"] = new_args.dataset
    if new_args.sampler is not None:
        cfg_file["data_cfgs"]["sampler"] = new_args.sampler
    if new_args.fl_sample is not None:
        if new_args.fl_sample not in ["basin", "region"]:
            # basin means each client is a basin
            raise ValueError("fl_sample must be 'basin' or 'region'")
        cfg_file["model_cfgs"]["fl_hyperparam"]["fl_sample"] = new_args.fl_sample
    if new_args.fl_num_users is not None:
        cfg_file["model_cfgs"]["fl_hyperparam"]["fl_num_users"] = new_args.fl_num_users
    if new_args.fl_local_ep is not None:
        cfg_file["model_cfgs"]["fl_hyperparam"]["fl_local_ep"] = new_args.fl_local_ep
    if new_args.fl_local_bs is not None:
        cfg_file["model_cfgs"]["fl_hyperparam"]["fl_local_bs"] = new_args.fl_local_bs
    if new_args.fl_frac is not None:
        cfg_file["model_cfgs1"]["fl_hyperparam"]["fl_frac"] = new_args.fl_frac
    if new_args.ctx is not None:
        cfg_file["training_cfgs"]["device"] = new_args.ctx
    if new_args.rs is not None:
        cfg_file["training_cfgs"]["random_seed"] = new_args.rs
    if new_args.train_mode is not None:
        if new_args.train_mode > 0:
            cfg_file["training_cfgs"]["train_mode"] = True
        else:
            cfg_file["training_cfgs"]["train_mode"] = False
    if new_args.loss_func is not None:
        cfg_file["training_cfgs"]["criterion"] = new_args.loss_func
        if new_args.loss_param is not None:
            cfg_file["training_cfgs"]["criterion_params"] = new_args.loss_param
    if new_args.train_period is not None:
        cfg_file["data_cfgs"]["t_range_train"] = new_args.train_period
    if new_args.valid_period is not None:
        cfg_file["data_cfgs"]["t_range_valid"] = new_args.valid_period
    if new_args.test_period is not None:
        cfg_file["data_cfgs"]["t_range_test"] = new_args.test_period
    if new_args.gage_id is not None or new_args.gage_id_file is not None:
        if new_args.gage_id_file is not None:
            gage_id_lst = (
                pd.read_csv(new_args.gage_id_file, dtype={0: str}).iloc[:, 0].values
            )
            cfg_file["data_cfgs"]["object_ids"] = gage_id_lst.tolist()
        else:
            cfg_file["data_cfgs"]["object_ids"] = new_args.gage_id
    if new_args.opt is not None:
        cfg_file["training_cfgs"]["optimizer"] = new_args.opt
        if new_args.opt_param is not None:
            cfg_file["training_cfgs"]["optim_params"] = new_args.opt_param
        else:
            cfg_file["training_cfgs"]["optim_params"] = {}
    if new_args.var_c is not None:
        # I don't find a method to receive empty list for argparse, so if we input "None" or "" or " ", we treat it as []
        if (
            new_args.var_c == ["None"]
            or new_args.var_c == [""]
            or new_args.var_c == [" "]
        ):
            cfg_file["data_cfgs"]["constant_cols"] = []
        else:
            cfg_file["data_cfgs"]["constant_cols"] = new_args.var_c
    if new_args.c_rm_nan == 0:
        cfg_file["data_cfgs"]["constant_rm_nan"] = False
    else:
        cfg_file["data_cfgs"]["constant_rm_nan"] = True
    if new_args.var_t is not None:
        cfg_file["data_cfgs"]["relevant_cols"] = new_args.var_t
    if new_args.var_t_type is not None:
        cfg_file["data_cfgs"]["relevant_types"] = new_args.var_t_type
    if new_args.t_rm_nan == 0:
        cfg_file["data_cfgs"]["relevant_rm_nan"] = False
    else:
        cfg_file["data_cfgs"]["relevant_rm_nan"] = True
    if new_args.var_o is not None:
        cfg_file["data_cfgs"]["other_cols"] = new_args.var_o
    if new_args.var_out is not None:
        cfg_file["data_cfgs"]["target_cols"] = new_args.var_out
    if new_args.out_rm_nan == 0:
        cfg_file["data_cfgs"]["target_rm_nan"] = False
    else:
        cfg_file["data_cfgs"]["target_rm_nan"] = True
    if new_args.target_as_input == 0:
        cfg_file["data_cfgs"]["target_as_input"] = False
        if new_args.constant_only == 0:
            cfg_file["data_cfgs"]["constant_only"] = False
        else:
            cfg_file["data_cfgs"]["constant_only"] = True
    else:
        cfg_file["data_cfgs"]["target_as_input"] = True
    if new_args.train_epoch is not None:
        cfg_file["training_cfgs"]["epochs"] = new_args.train_epoch
    if new_args.save_epoch is not None:
        cfg_file["training_cfgs"]["save_epoch"] = new_args.save_epoch
    if new_args.save_iter is not None:
        cfg_file["training_cfgs"]["save_iter"] = new_args.save_iter
    if new_args.model_type is not None:
        cfg_file["model_cfgs"]["model_type"] = new_args.model_type
    if new_args.model_name is not None:
        cfg_file["model_cfgs"]["model_name"] = new_args.model_name
    if new_args.weight_path is not None:
        cfg_file["model_cfgs"]["weight_path"] = new_args.weight_path
        if new_args.continue_train is None or new_args.continue_train == 0:
            continue_train = False
        else:
            continue_train = True
        cfg_file["model_cfgs"]["continue_train"] = continue_train
    if new_args.weight_path_add is not None:
        cfg_file["model_cfgs"]["weight_path_add"] = new_args.weight_path_add
    if new_args.n_output is not None:
        cfg_file["training_cfgs"]["multi_targets"] = new_args.n_output
        if len(cfg_file["data_cfgs"]["target_cols"]) != new_args.n_output:
            raise AttributeError(
                "Please make sure size of vars in data_cfgs/target_cols is same as n_output"
            )
    if new_args.model_hyperparam is None:
        if new_args.batch_size is not None:
            batch_size = new_args.batch_size
            cfg_file["model_cfgs"]["model_hyperparam"]["batch_size"] = batch_size
            cfg_file["data_cfgs"]["batch_size"] = batch_size
            cfg_file["training_cfgs"]["batch_size"] = batch_size
        if new_args.rho is not None:
            rho = new_args.rho
            cfg_file["model_cfgs"]["model_hyperparam"]["seq_length"] = rho
            cfg_file["data_cfgs"]["forecast_history"] = rho
        if new_args.n_output is not None:
            cfg_file["model_cfgs"]["model_hyperparam"][
                "output_seq_len"
            ] = new_args.n_output
    else:
        cfg_file["model_cfgs"]["model_hyperparam"] = new_args.model_hyperparam
        if "batch_size" in new_args.model_hyperparam.keys():
            cfg_file["data_cfgs"]["batch_size"] = new_args.model_hyperparam[
                "batch_size"
            ]
            cfg_file["training_cfgs"]["batch_size"] = new_args.model_hyperparam[
                "batch_size"
            ]
        elif new_args.batch_size is not None:
            batch_size = new_args.batch_size
            cfg_file["data_cfgs"]["batch_size"] = batch_size
            cfg_file["training_cfgs"]["batch_size"] = batch_size
        else:
            raise NotImplemented("Please set the batch_size!!!")
        if "seq_length" in new_args.model_hyperparam.keys():
            cfg_file["data_cfgs"]["forecast_history"] = new_args.model_hyperparam[
                "seq_length"
            ]
        elif "forecast_history" in new_args.model_hyperparam.keys():
            cfg_file["data_cfgs"]["forecast_history"] = new_args.model_hyperparam[
                "forecast_history"
            ]
        elif new_args.rho is not None:
            cfg_file["data_cfgs"]["forecast_history"] = new_args.rho
        else:
            raise NotImplemented(
                "Please set the time_sequence length in a batch when training!!!"
            )
        if (
            "output_seq_len" in new_args.model_hyperparam.keys()
            and new_args.n_output is not None
        ):
            assert new_args.model_hyperparam["output_seq_len"] == new_args.n_output
        if "forecast_length" in new_args.model_hyperparam.keys():
            cfg_file["data_cfgs"]["forecast_length"] = new_args.model_hyperparam[
                "forecast_length"
            ]
    if new_args.metrics is not None:
        cfg_file["evaluation_cfgs"]["metrics"] = new_args.metrics
    if new_args.fill_nan is not None:
        cfg_file["evaluation_cfgs"]["fill_nan"] = new_args.fill_nan
    if new_args.explainer is not None:
        cfg_file["evaluation_cfgs"]["explainer"] = new_args.explainer
    if new_args.te is not None:
        cfg_file["evaluation_cfgs"]["test_epoch"] = new_args.te
        if new_args.train_epoch is not None and new_args.te > new_args.train_epoch:
            raise RuntimeError("testing epoch cannot be larger than training epoch")
    if new_args.warmup_length > 0:
        cfg_file["data_cfgs"]["warmup_length"] = new_args.warmup_length
        if "warmup_length" in new_args.model_hyperparam.keys() and (
            not cfg_file["data_cfgs"]["warmup_length"]
            == new_args.model_hyperparam["warmup_length"]
        ):
            raise RuntimeError(
                "Please set same warmup_length in model_cfgs and data_cfgs"
            )
    if new_args.start_epoch > 1:
        cfg_file["training_cfgs"]["start_epoch"] = new_args.start_epoch
    if new_args.stat_dict_file is not None:
        cfg_file["data_cfgs"]["stat_dict_file"] = new_args.stat_dict_file

    if new_args.model_wrapper is not None:
        cfg_file["model_cfgs"]["model_wrapper"] = new_args.model_wrapper
    if new_args.model_wrapper_param is not None:
        cfg_file["model_cfgs"]["model_wrapper_param"] = new_args.model_wrapper_param
    if new_args.num_workers is not None and new_args.num_workers > 0:
        cfg_file["training_cfgs"]["num_workers"] = new_args.num_workers
    if new_args.train_but_not_real is not None and new_args.train_but_not_real > 0:
        cfg_file["training_cfgs"]["train_but_not_real"] = True
    if new_args.which_first_tensor is not None:
        cfg_file["training_cfgs"]["which_first_tensor"] = new_args.which_first_tensor
    if new_args.is_tensorboard is not None:
        cfg_file["training_cfgs"]["is_tensorboard"] = new_args.is_tensorboard
    if new_args.lr_scheduler is not None:
        cfg_file["training_cfgs"]["lr_scheduler"] = new_args.lr_scheduler
    if new_args.ensemble == 0:
        cfg_file["training_cfgs"]["ensemble"] = False
    else:
        cfg_file["training_cfgs"]["ensemble"] = True
    if new_args.ensemble_items is not None:
        cfg_file["training_cfgs"]["ensemble_items"] = new_args.ensemble_items
    # print("the updated config:\n", json.dumps(cfg_file, indent=4, ensure_ascii=False))


def get_config_file(cfg_dir):
    json_files_lst = []
    json_files_ctime = []
    for file in os.listdir(cfg_dir):
        if (
            fnmatch.fnmatch(file, "*.json")
            and "_stat" not in file  # statistics json file
            and "_dict" not in file  # data cache json file
        ):
            json_files_lst.append(os.path.join(cfg_dir, file))
            json_files_ctime.append(os.path.getctime(os.path.join(cfg_dir, file)))
    sort_idx = np.argsort(json_files_ctime)
    cfg_file = json_files_lst[sort_idx[-1]]
    cfg = hydro_file.unserialize_json(cfg_file)
    return cfg<|MERGE_RESOLUTION|>--- conflicted
+++ resolved
@@ -225,9 +225,7 @@
             # for example, we want to save each epoch's log again, and in this time, we will set train_but_not_real to True
             "train_but_not_real": False,
             "which_first_tensor": "sequence",
-<<<<<<< HEAD
             "is_tensorboard": False,
-=======
             # for ensemble exp:
             # basically we set kfold/seeds/hyper_params for trianing such as batch_sizes
             "ensemble": False,
@@ -241,7 +239,6 @@
                 # we will use different seeds for different sub-exps
                 "seeds": None,
             },
->>>>>>> 3ae40165
         },
         # For evaluation
         "evaluation_cfgs": {
@@ -316,12 +313,9 @@
     num_workers=None,
     train_but_not_real=None,
     which_first_tensor=None,
-<<<<<<< HEAD
     is_tensorboard=False,
-=======
     ensemble=0,
     ensemble_items=None,
->>>>>>> 3ae40165
 ):
     """input args from cmd"""
     parser = argparse.ArgumentParser(
