"""
Author: Wenyu Ouyang
Date: 2021-12-31 11:08:29
LastEditTime: 2024-05-26 21:49:30
LastEditors: Wenyu Ouyang
Description: Config for hydroDL
FilePath: \torchhydro\torchhydro\configs\config.py
Copyright (c) 2021-2022 Wenyu Ouyang. All rights reserved.
"""

import argparse
import fnmatch
import json
import os

import numpy as np
import pandas as pd
from hydroutils import hydro_file

DAYMET_NAME = "daymet"
SSM_SMAP_NAME = "ssm"
ET_MODIS_NAME = "ET"
Q_CAMELS_US_NAME = "usgsFlow"
Q_CAMELS_CC_NAME = "Q"
PRCP_DAYMET_NAME = "prcp"
PRCP_NLDAS_NAME = "total_precipitation"
PET_MODIS_NAME = "PET"
PET_NLDAS_NAME = "potential_evaporation"
NLDAS_NAME = "nldas"
ERA5LAND_NAME = "era5land"
ET_ERA5LAND_NAME = "total_evaporation"
PRCP_ERA5LAND_NAME = "total_precipitation"
PET_DAYMET_NAME = "PET"
PET_ERA5LAND_NAME = "potential_evaporation"


def default_config_file():
    """
    Default config file for all models/data/training parameters in this repo

    Returns
    -------
    dict
        configurations
    """

    return {
        "model_cfgs": {
            # model_type including normal deep learning (Normal), federated learning (FedLearn), transfer learing (TransLearn), multi-task learning (MTL), etc.
            "model_type": "Normal",
            # supported models can be seen in hydroDL/model_dict_function.py
            "model_name": "LSTM",
            # the details of model parameters for the "model_name" model
            "model_hyperparam": {
                # the rho in LSTM
                "seq_length": 30,
                "forecast_length": 30,
                # the size of input (feature number)
                "input_size": 24,
                # the length of output time-sequence (feature number)
                "output_size": 1,
                "hidden_size": 20,
                "num_layers": 1,
                "bias": True,
                "batch_size": 100,
                "dropout": 0.2,
            },
            "weight_path": None,
            "continue_train": True,
            # federated learning parameters
            "fl_hyperparam": {
                # sampling for federated learning
                "fl_sample": "basin",
                # number of users for federated learning
                # TODO: we don't use this parameter now, but we may use it in the future
                "fl_num_users": 10,
                # the number of local epochs
                "fl_local_ep": 5,
                # local batch size
                "fl_local_bs": 6,
                # the fraction of clients
                "fl_frac": 0.1,
            },
            "tl_hyperparam": {
                # part of transfer learning in a model: a list of layers' names, such as ["lstm"]
                "tl_part": None,
            },
        },
        "data_cfgs": {
            "source_cfgs": {
                # the name of data source, such as CAMELS
                "source_names": ["CAMELS"],
                "source_paths": ["../../example/camels_us"],
            },
            "validation_path": None,
            "test_path": None,
            "batch_size": 100,
            # the rho in LSTM
            "forecast_history": 30,
            "forecast_length": 1,
            # the min time step of the input data
            "min_time_type": "H",
            # modeled objects
            "object_ids": "ALL",
            # modeling time range
            "t_range_train": ["1992-01-01", "1993-01-01"],
            "t_range_valid": None,
            "t_range_test": ["1993-01-01", "1994-01-01"],
            # For physics-based models, we need warmup; default is 0 as DL models generally don't need it
            "warmup_length": 0,
            # the output
            "target_cols": [Q_CAMELS_US_NAME],
            "target_rm_nan": True,
            # only for cases in which target data will be used as input:
            # data assimilation -- use streamflow from period 0 to t-1 (TODO: not included now)
            # for physics-based model -- use streamflow to calibrate models
            "target_as_input": False,
            # the time series input
            # TODO: now we only support one forcing type
            "relevant_types": [DAYMET_NAME],
            "relevant_cols": [
                "dayl",
                PRCP_DAYMET_NAME,
                "srad",
                "swe",
                "tmax",
                "tmin",
                "vp",
            ],
            "relevant_rm_nan": True,
            # the attribute input
            "constant_cols": [
                "elev_mean",
                "slope_mean",
                "area_gages2",
                "frac_forest",
                "lai_max",
                "lai_diff",
                "dom_land_cover_frac",
                "dom_land_cover",
                "root_depth_50",
                "soil_depth_statsgo",
                "soil_porosity",
                "soil_conductivity",
                "max_water_content",
                "geol_1st_class",
                "geol_2nd_class",
                "geol_porostiy",
                "geol_permeability",
            ],
            # specify the data source of each variable
            "var_to_source_map": None,
            # {
            #     "temperature": "nldas4camels",
            #     "specific_humidity": "nldas4camels",
            #     "usgsFlow": "camels_us",
            #     "ET": "modiset4camels",
            # },
            "constant_rm_nan": True,
            # if constant_only, we will only use constant data as DL models' input: this is only for dpl models now
            "constant_only": False,
            # more other cols, use dict to express!
            "other_cols": None,
            # only numerical scaler: for categorical vars, they are transformed to numerical vars when reading them
            "scaler": "StandardScaler",
            # Some parameters for the chosen scaler function, default is DapengScaler's
            "scaler_params": {
                "prcp_norm_cols": [
                    Q_CAMELS_US_NAME,
                    "streamflow",
                    Q_CAMELS_CC_NAME,
                    "qobs",
                    "qobs_mm_per_hour",
                ],
                "gamma_norm_cols": [
                    PRCP_DAYMET_NAME,
                    "pr",
                    # PRCP_ERA5LAND_NAME is same as PRCP_NLDAS_NAME
                    PRCP_NLDAS_NAME,
                    "pre",
                    # pet may be negative, but we set negative as 0 because of gamma_norm_cols
                    # https://earthscience.stackexchange.com/questions/12031/does-negative-reference-evapotranspiration-make-sense-using-fao-penman-monteith
                    "pet",
                    # PET_ERA5LAND_NAME is same as PET_NLDAS_NAME
                    PET_NLDAS_NAME,
                    ET_MODIS_NAME,
                    "LE",
                    PET_MODIS_NAME,
                    "PLE",
                    "GPP",
                    "Ec",
                    "Es",
                    "Ei",
                    "ET_water",
                    "ET_sum",
                    SSM_SMAP_NAME,
                    "susm",
                    "smp",
                    "ssma",
                    "susma",
                ],
                "pbm_norm": False,
            },
            "stat_dict_file": None,
            # dataset for pytorch dataset
            "dataset": "StreamflowDataset",
            # sampler for pytorch dataloader, here we mainly use it for Kuai Fang's sampler in all his DL papers
            "sampler": None,
        },
        "training_cfgs": {
            "master_addr": "localhost",
            "port": "12335",
            # if train_mode is False, don't train and evaluate
            "train_mode": True,
            "criterion": "RMSE",
            "criterion_params": None,
            # "weight_decay": None, a regularization term in loss func
            "optimizer": "Adam",
            "optim_params": {},
            "lr_scheduler": {
                # 1st opt config, all epochs use this lr
                "lr": 0.001,
                # 2nd opt config, diff epoch uses diff lr, key is epoch,
                # start from 0, each value means the decay rate
                # "lr_scheduler": {0: 1, 1: 0.5, 2: 0.2},
                # 3rd opt config, lr as a initial value, and lr_factor as an exponential decay factor
                # "lr": 0.001, "lr_factor": 0.1,
                # 4th opt config, lr as a initial value,
                # lr_patience represent how many epochs without opt (we watch val_loss) could be tolerated
                # if lr_patience is satisfied, then lr will be decayed by lr_factor by a linear way
                # "lr": 0.001, "lr_factor": 0.1, "lr_patience": 1,
            },
            "early_stopping": False,
            "patience": 1,
            "epochs": 20,
            # save_epoch ==0 means only save once in the final epoch
            "save_epoch": 0,
            # save_iter ==0 means we don't save model during training in a epoch
            "save_iter": 0,
            # when we train a model for long time, some accidents may interrupt our training.
            # Then we need retrain the model with saved weights, and the start_epoch is not 1 yet.
            "start_epoch": 1,
            "batch_size": 100,
            "random_seed": 1234,
            "device": [0, 1, 2],
            "multi_targets": 1,
            "num_workers": 0,
            "which_first_tensor": "sequence",
            # for ensemble exp:
            # basically we set kfold/seeds/hyper_params for trianing such as batch_sizes
            "ensemble": False,
            "ensemble_items": {
                # kfold means a time cross validation,
                # concatenate train ,valid, and test data together,
                # then split them into k folds
                "kfold": None,
                "batch_sizes": None,
                # if seeds is not None,
                # we will use different seeds for different sub-exps
                "seeds": None,
                "patience": None,
                "early_stopping": None,
                "kfold_continuous": True,
            },
        },
        # For evaluation
        "evaluation_cfgs": {
            # there are some different loading way of trained model weights
            # 'epoch' means we load the weights of the specified epoch;
            # 'best' means we load the best weights during training especially for early stopping
            # 'latest' means we load the latest weights during training
            # 'pth' means we load the weights from the specified path
            "model_loader": {"load_way": "specified", "test_epoch": 20},
            # "model_loader": {"load_way": "best"},
            # "model_loader": {"load_way": "latest"},
            # "model_loader": {"load_way": "pth", "pth": "path/to/weights"},
            "metrics": ["NSE", "RMSE", "R2", "KGE", "FHV", "FLV"],
            "fill_nan": "no",
            "explainer": None,
            "rolling": None,
            "long_seq_pred": True,
        },
    }


def cmd(
    sub=None,
    source_cfgs=None,
    scaler=None,
    scaler_params=None,
    dataset=None,
    model_loader=None,
    sampler=None,
    fl_sample=None,
    fl_num_users=None,
    fl_local_ep=None,
    fl_local_bs=None,
    fl_frac=None,
    master_addr=None,
    port=None,
    ctx=None,
    rs=None,
    gage_id_file=None,
    gage_id=None,
    train_period=None,
    valid_period=None,
    test_period=None,
    opt=None,
    lr_scheduler=None,
    opt_param=None,
    batch_size=None,
    rho=None,
    train_mode=None,
    train_epoch=None,
    save_epoch=None,
    save_iter=None,
    model_type=None,
    model_name=None,
    weight_path=None,
    continue_train=None,
    var_c=None,
    c_rm_nan=1,
    var_t=None,
    t_rm_nan=1,
    n_output=None,
    loss_func=None,
    model_hyperparam=None,
    dropout=None,
    weight_path_add=None,
    var_t_type=None,
    var_o=None,
    var_out=None,
    var_to_source_map=None,
    out_rm_nan=0,
    target_as_input=0,
    constant_only=0,
    gage_id_screen=None,
    loss_param=None,
    metrics=None,
    fill_nan=None,
    explainer=None,
    rolling=None,
    long_seq_pred=None,
    warmup_length=0,
    start_epoch=1,
    stat_dict_file=None,
    num_workers=None,
    which_first_tensor=None,
    ensemble=0,
    ensemble_items=None,
    early_stopping=None,
    patience=None,
    min_time_type=None,
):
    """input args from cmd"""
    parser = argparse.ArgumentParser(
        description="Train a Time-Series Deep Learning Model for Basins"
    )
    parser.add_argument(
        "--sub", dest="sub", help="subset and sub experiment", default=sub, type=str
    )
    parser.add_argument(
        "--source_cfgs",
        dest="source_cfgs",
        help="configs for data sources",
        default=source_cfgs,
        type=json.loads,
    )
    parser.add_argument(
        "--scaler",
        dest="scaler",
        help="Choose a Scaler function",
        default=scaler,
        type=str,
    )
    parser.add_argument(
        "--scaler_params",
        dest="scaler_params",
        help="Parameters of the chosen Scaler function",
        default=scaler_params,
        type=json.loads,
    )
    parser.add_argument(
        "--dataset",
        dest="dataset",
        help="Choose a dataset class for PyTorch",
        default=dataset,
        type=str,
    )
    parser.add_argument(
        "--sampler",
        dest="sampler",
        help="None or KuaiSampler",
        default=sampler,
        type=str,
    )
    parser.add_argument(
        "--fl_sample",
        dest="fl_sample",
        help="sampling method for federated learning",
        default=fl_sample,
        type=str,
    )
    parser.add_argument(
        "--fl_num_users",
        dest="fl_num_users",
        help="number of users for federated learning",
        default=fl_num_users,
        type=int,
    )
    parser.add_argument(
        "--fl_local_ep",
        dest="fl_local_ep",
        help="number of local epochs for federated learning",
        default=fl_local_ep,
        type=int,
    )
    parser.add_argument(
        "--fl_local_bs",
        dest="fl_local_bs",
        help="local batch size for federated learning",
        default=fl_local_bs,
        type=float,
    )
    parser.add_argument(
        "--fl_frac",
        dest="fl_frac",
        help="the fraction of clients for federated learning",
        default=fl_frac,
        type=float,
    )
    parser.add_argument(
        "--master_addr",
        dest="master_addr",
        help="Running Context --default is localhost if you only train model on your computer",
        default=master_addr,
        nargs="+",
    )
    parser.add_argument(
        "--port",
        dest="port",
        help="Running Context -- which port do you want to use when using DistributedDataParallel",
        default=port,
        nargs="+",
    )
    parser.add_argument(
        "--ctx",
        dest="ctx",
        help="Running Context -- gpu num or cpu. E.g `--ctx 0 1` means run code in gpu 0 and 1; -1 means cpu",
        default=ctx,
        nargs="+",
    )
    parser.add_argument("--rs", dest="rs", help="random seed", default=rs, type=int)
    # There is something wrong with "bool", so I used 1 as True, 0 as False
    parser.add_argument(
        "--train_mode",
        dest="train_mode",
        help="If 0, no train or test, just read data; else train + test",
        default=train_mode,
        type=int,
    )
    parser.add_argument(
        "--train_epoch",
        dest="train_epoch",
        help="epoches of training period",
        default=train_epoch,
        type=int,
    )
    parser.add_argument(
        "--save_epoch",
        dest="save_epoch",
        help="save for every save_epoch epoches",
        default=save_epoch,
        type=int,
    )
    parser.add_argument(
        "--save_iter",
        dest="save_iter",
        help="save for every save_iter in save_epoches",
        default=save_iter,
        type=int,
    )
    parser.add_argument(
        "--loss_func",
        dest="loss_func",
        help="choose loss function",
        default=loss_func,
        type=str,
    )
    parser.add_argument(
        "--loss_param",
        dest="loss_param",
        help="choose parameters of loss function",
        default=loss_param,
        type=json.loads,
    )
    parser.add_argument(
        "--train_period",
        dest="train_period",
        help="The training period",
        default=train_period,
        nargs="+",
    )
    parser.add_argument(
        "--valid_period",
        dest="valid_period",
        help="The validating period",
        default=valid_period,
        nargs="+",
    )
    parser.add_argument(
        "--test_period",
        dest="test_period",
        help="The test period",
        default=test_period,
        nargs="+",
    )
    parser.add_argument(
        "--batch_size",
        dest="batch_size",
        help="batch_size",
        default=batch_size,
        type=int,
    )
    parser.add_argument(
        "--dropout",
        dest="dropout",
        help="dropout",
        default=dropout,
        type=float,
    )
    parser.add_argument(
        "--rho",
        dest="rho",
        help="length of time sequence when training",
        default=rho,
        type=int,
    )
    parser.add_argument(
        "--model_type",
        dest="model_type",
        help="The type of DL model",
        default=model_type,
        type=str,
    )
    parser.add_argument(
        "--model_name",
        dest="model_name",
        help="The name of DL model. now in the zoo",
        default=model_name,
        type=str,
    )
    parser.add_argument(
        "--weight_path",
        dest="weight_path",
        help="The weights of trained model",
        default=weight_path,
        type=str,
    )
    parser.add_argument(
        "--weight_path_add",
        dest="weight_path_add",
        help="More info about the weights of trained model",
        default=weight_path_add,
        type=json.loads,
    )
    parser.add_argument(
        "--continue_train",
        dest="continue_train",
        help="Continue to train the model from weight_path when continue_train>0",
        default=continue_train,
        type=int,
    )
    parser.add_argument(
        "--gage_id",
        dest="gage_id",
        help="just select some sites",
        default=gage_id,
        nargs="+",
    )
    parser.add_argument(
        "--gage_id_screen",
        dest="gage_id_screen",
        help="the criterion to chose some gages",
        default=gage_id_screen,
        type=json.loads,
    )
    parser.add_argument(
        "--gage_id_file",
        dest="gage_id_file",
        help="choose some sites from a file",
        default=gage_id_file,
        type=str,
    )
    parser.add_argument(
        "--opt", dest="opt", help="choose an optimizer", default=opt, type=str
    )
    parser.add_argument(
        "--opt_param",
        dest="opt_param",
        help="the optimizer parameters",
        default=opt_param,
        type=json.loads,
    )
    parser.add_argument(
        "--var_c", dest="var_c", help="types of attributes", default=var_c, nargs="+"
    )
    parser.add_argument(
        "--c_rm_nan",
        dest="c_rm_nan",
        help="if true, we remove NaN value for var_c data when scaling",
        default=c_rm_nan,
        type=int,
    )
    parser.add_argument(
        "--var_t", dest="var_t", help="types of forcing", default=var_t, nargs="+"
    )
    parser.add_argument(
        "--t_rm_nan",
        dest="t_rm_nan",
        help="if true, we remove NaN value for var_t data when scaling",
        default=t_rm_nan,
        type=int,
    )
    parser.add_argument(
        "--var_t_type",
        dest="var_t_type",
        help="types of forcing data_source",
        default=var_t_type,
        nargs="+",
    )
    parser.add_argument(
        "--var_o",
        dest="var_o",
        help="more other inputs except for var_c and var_t",
        default=var_o,
        type=json.loads,
    )
    parser.add_argument(
        "--var_out", dest="var_out", help="type of outputs", default=var_out, nargs="+"
    )
    parser.add_argument(
        "--var_to_source_map",
        dest="var_to_source_map",
        help="var_to_source_map",
        default=var_to_source_map,
        type=json.loads,
    )
    parser.add_argument(
        "--out_rm_nan",
        dest="out_rm_nan",
        help="if true, we remove NaN value for var_out data when scaling",
        default=out_rm_nan,
        type=int,
    )
    parser.add_argument(
        "--target_as_input",
        dest="target_as_input",
        help="if true, we will use target data as input for data assimilation or physics-based models",
        default=target_as_input,
        type=int,
    )
    parser.add_argument(
        "--constant_only",
        dest="constant_only",
        help="if true, we will only use attribute data as input for deep learning models; "
        "now it is only for dpl models and it is only used when target_as_input is False",
        default=constant_only,
        type=int,
    )
    parser.add_argument(
        "--n_output",
        dest="n_output",
        help="the number of output features",
        default=n_output,
        type=int,
    )
    parser.add_argument(
        "--model_hyperparam",
        dest="model_hyperparam",
        help="the model_hyperparam in model_cfgs",
        default=model_hyperparam,
        type=json.loads,
    )
    parser.add_argument(
        "--metrics",
        dest="metrics",
        help="The evaluating metrics",
        default=metrics,
        nargs="+",
    )
    parser.add_argument(
        "--fill_nan",
        dest="fill_nan",
        help="how to fill nan values when evaluating",
        default=fill_nan,
        nargs="+",
    )
    parser.add_argument(
        "--explainer",
        dest="explainer",
        help="explainer what when evaluating",
        default=explainer,
        nargs="+",
    )
    parser.add_argument(
        "--rolling",
        dest="rolling",
        help="if False, evaluate 1-period output with a rolling window",
        default=rolling,
        type=bool,
    )
    parser.add_argument(
        "--model_loader",
        dest="model_loader",
        help="the way to load weights of trained model",
        default=model_loader,
        type=int,
    )
    parser.add_argument(
        "--long_seq_pred",
        dest="long_seq_pred",
        help="if True, direct, one-step, long-term sequence prediction",
        default=long_seq_pred,
        type=bool,
    )
    parser.add_argument(
        "--warmup_length",
        dest="warmup_length",
        help="Physical hydro models need warmup",
        default=warmup_length,
        type=int,
    )
    parser.add_argument(
        "--start_epoch",
        dest="start_epoch",
        help="The index of epoch when starting training, default is 1. "
        "When retraining after an interrupt, it will be larger than 1",
        default=start_epoch,
        type=int,
    )
    parser.add_argument(
        "--stat_dict_file",
        dest="stat_dict_file",
        help="for testing sometimes such as pub cases, we need stat_dict_file from trained dataset",
        default=stat_dict_file,
        type=str,
    )
    parser.add_argument(
        "--num_workers",
        dest="num_workers",
        help="The number of workers used in Dataloader",
        default=num_workers,
        type=int,
    )
    parser.add_argument(
        "--which_first_tensor",
        dest="which_first_tensor",
        help="sequence_first or batch_first",
        default=which_first_tensor,
        type=str,
    )
    parser.add_argument(
        "--lr_scheduler",
        dest="lr_scheduler",
        help="The learning rate scheduler",
        default=lr_scheduler,
        type=json.loads,
    )
    parser.add_argument(
        "--ensemble",
        dest="ensemble",
        help="ensemble config",
        default=ensemble,
        type=int,
    )
    parser.add_argument(
        "--ensemble_items",
        dest="ensemble_items",
        help="ensemble config",
        default=ensemble_items,
        type=json.loads,
    )
    parser.add_argument(
        "--early_stopping",
        dest="early_stopping",
        help="early_stopping config",
        default=early_stopping,
        type=bool,
    )
    parser.add_argument(
        "--patience",
        dest="patience",
        help="patience config",
        default=patience,
        type=int,
    )
    parser.add_argument(
        "--min_time_type",
        dest="min_time_type",
        help="The min time type of the input data",
        default=min_time_type,
        type=str,
    )
    # To make pytest work in PyCharm, here we use the following code instead of "args = parser.parse_args()":
    # https://blog.csdn.net/u014742995/article/details/100119905
    args, unknown = parser.parse_known_args()
    return args


def update_nested_dict(d, keys, value):
    """update nested dict

    Parameters
    ----------
    d
        the dict to be updated
    keys
        the keys of the dict
    value
        the updated value of the dict
    """
    if len(keys) == 1:
        d[keys[0]] = value
    else:
        update_nested_dict(d[keys[0]], keys[1:], value)


def update_cfg(cfg_file, new_args):
    """
    Update default config with new arguments

    Parameters
    ----------
    cfg_file
        default config
    new_args
        new arguments

    Returns
    -------
    None
        in-place operation for cfg_file
    """
    print("update config file")
    project_dir = os.getcwd()
    result_dir = os.path.join(project_dir, "results")
    if os.path.exists(result_dir) is False:
        os.makedirs(result_dir)
    if new_args.sub is not None:
        subset, subexp = new_args.sub.split(os.sep)
        cfg_file["data_cfgs"]["validation_path"] = os.path.join(
            project_dir, "results", subset, subexp
        )
        cfg_file["data_cfgs"]["test_path"] = os.path.join(result_dir, subset, subexp)
    if new_args.source_cfgs is not None:
        cfg_file["data_cfgs"]["source_cfgs"] = new_args.source_cfgs
    if new_args.scaler is not None:
        cfg_file["data_cfgs"]["scaler"] = new_args.scaler
    if new_args.scaler_params is not None:
        cfg_file["data_cfgs"]["scaler_params"] = new_args.scaler_params
    if new_args.dataset is not None:
        cfg_file["data_cfgs"]["dataset"] = new_args.dataset
    if new_args.sampler is not None:
        cfg_file["data_cfgs"]["sampler"] = new_args.sampler
    if new_args.fl_sample is not None:
        if new_args.fl_sample not in ["basin", "region"]:
            # basin means each client is a basin
            raise ValueError("fl_sample must be 'basin' or 'region'")
        cfg_file["model_cfgs"]["fl_hyperparam"]["fl_sample"] = new_args.fl_sample
    if new_args.fl_num_users is not None:
        cfg_file["model_cfgs"]["fl_hyperparam"]["fl_num_users"] = new_args.fl_num_users
    if new_args.fl_local_ep is not None:
        cfg_file["model_cfgs"]["fl_hyperparam"]["fl_local_ep"] = new_args.fl_local_ep
    if new_args.fl_local_bs is not None:
        cfg_file["model_cfgs"]["fl_hyperparam"]["fl_local_bs"] = new_args.fl_local_bs
    if new_args.fl_frac is not None:
        cfg_file["model_cfgs1"]["fl_hyperparam"]["fl_frac"] = new_args.fl_frac
    if new_args.master_addr is not None:
        cfg_file["training_cfgs"]["master_addr"] = new_args.master_addr
    if new_args.port is not None:
        cfg_file["training_cfgs"]["port"] = new_args.port
    if new_args.ctx is not None:
        cfg_file["training_cfgs"]["device"] = new_args.ctx
    if new_args.rs is not None:
        cfg_file["training_cfgs"]["random_seed"] = new_args.rs
    if new_args.train_mode is not None:
        cfg_file["training_cfgs"]["train_mode"] = bool(new_args.train_mode > 0)
    if new_args.loss_func is not None:
        cfg_file["training_cfgs"]["criterion"] = new_args.loss_func
        if new_args.loss_param is not None:
            cfg_file["training_cfgs"]["criterion_params"] = new_args.loss_param
    if new_args.train_period is not None:
        cfg_file["data_cfgs"]["t_range_train"] = new_args.train_period
    if new_args.valid_period is not None:
        cfg_file["data_cfgs"]["t_range_valid"] = new_args.valid_period
    if new_args.test_period is not None:
        cfg_file["data_cfgs"]["t_range_test"] = new_args.test_period
    if (
        new_args.gage_id is not None
        and new_args.gage_id_file is not None
        or new_args.gage_id is None
        and new_args.gage_id_file is not None
    ):
        gage_id_lst = (
            pd.read_csv(new_args.gage_id_file, dtype={0: str}).iloc[:, 0].values
        )
        cfg_file["data_cfgs"]["object_ids"] = gage_id_lst.tolist()
    elif new_args.gage_id is not None:
        cfg_file["data_cfgs"]["object_ids"] = new_args.gage_id
    if new_args.opt is not None:
        cfg_file["training_cfgs"]["optimizer"] = new_args.opt
        if new_args.opt_param is not None:
            cfg_file["training_cfgs"]["optim_params"] = new_args.opt_param
        else:
            cfg_file["training_cfgs"]["optim_params"] = {}
    if new_args.var_c is not None:
        # I don't find a method to receive empty list for argparse, so if we input "None" or "" or " ", we treat it as []
        if (
            new_args.var_c == ["None"]
            or new_args.var_c == [""]
            or new_args.var_c == [" "]
        ):
            cfg_file["data_cfgs"]["constant_cols"] = []
        else:
            cfg_file["data_cfgs"]["constant_cols"] = new_args.var_c
    cfg_file["data_cfgs"]["constant_rm_nan"] = bool(new_args.c_rm_nan != 0)
    if new_args.var_t is not None:
        cfg_file["data_cfgs"]["relevant_cols"] = new_args.var_t
    if new_args.var_t_type is not None:
        cfg_file["data_cfgs"]["relevant_types"] = new_args.var_t_type
    cfg_file["data_cfgs"]["relevant_rm_nan"] = bool(new_args.t_rm_nan != 0)
    if new_args.var_o is not None:
        cfg_file["data_cfgs"]["other_cols"] = new_args.var_o
    if new_args.var_out is not None:
        cfg_file["data_cfgs"]["target_cols"] = new_args.var_out
    if new_args.var_to_source_map is not None:
        cfg_file["data_cfgs"]["var_to_source_map"] = new_args.var_to_source_map
    if new_args.out_rm_nan == 0:
        cfg_file["data_cfgs"]["target_rm_nan"] = False
    else:
        cfg_file["data_cfgs"]["target_rm_nan"] = True
    if new_args.target_as_input == 0:
        cfg_file["data_cfgs"]["target_as_input"] = False
        if new_args.constant_only == 0:
            cfg_file["data_cfgs"]["constant_only"] = False
        else:
            cfg_file["data_cfgs"]["constant_only"] = True
    else:
        cfg_file["data_cfgs"]["target_as_input"] = True
<<<<<<< HEAD
    if new_args.long_seq_pred is not None:
        cfg_file["evaluation_cfgs"]["long_seq_pred"] = new_args.long_seq_pred
=======
    if new_args.static is not None:
        cfg_file["data_cfgs"]["static"] = new_args.static
>>>>>>> 2cdfa0cb
    if new_args.train_epoch is not None:
        cfg_file["training_cfgs"]["epochs"] = new_args.train_epoch
    if new_args.save_epoch is not None:
        cfg_file["training_cfgs"]["save_epoch"] = new_args.save_epoch
    if new_args.save_iter is not None:
        cfg_file["training_cfgs"]["save_iter"] = new_args.save_iter
    if new_args.model_type is not None:
        cfg_file["model_cfgs"]["model_type"] = new_args.model_type
    if new_args.model_name is not None:
        cfg_file["model_cfgs"]["model_name"] = new_args.model_name
    if new_args.weight_path is not None:
        cfg_file["model_cfgs"]["weight_path"] = new_args.weight_path
        if new_args.continue_train is None or new_args.continue_train == 0:
            continue_train = False
        else:
            continue_train = True
        cfg_file["model_cfgs"]["continue_train"] = continue_train
    if new_args.weight_path_add is not None:
        cfg_file["model_cfgs"]["weight_path_add"] = new_args.weight_path_add
    if new_args.n_output is not None:
        cfg_file["training_cfgs"]["multi_targets"] = new_args.n_output
        if len(cfg_file["data_cfgs"]["target_cols"]) != new_args.n_output:
            raise AttributeError(
                "Please make sure size of vars in data_cfgs/target_cols is same as n_output"
            )
    if new_args.model_hyperparam is None:
        if new_args.batch_size is not None:
            batch_size = new_args.batch_size
            cfg_file["model_cfgs"]["model_hyperparam"]["batch_size"] = batch_size
            cfg_file["data_cfgs"]["batch_size"] = batch_size
            cfg_file["training_cfgs"]["batch_size"] = batch_size
        if new_args.rho is not None:
            rho = new_args.rho
            cfg_file["model_cfgs"]["model_hyperparam"]["seq_length"] = rho
            cfg_file["data_cfgs"]["forecast_history"] = rho
        if new_args.n_output is not None:
            cfg_file["model_cfgs"]["model_hyperparam"][
                "output_seq_len"
            ] = new_args.n_output
        if new_args.dropout is not None:
            cfg_file["model_cfgs"]["model_hyperparam"]["dropout"] = new_args.dropout
    else:
        cfg_file["model_cfgs"]["model_hyperparam"] = new_args.model_hyperparam
        if "batch_size" in new_args.model_hyperparam.keys():
            cfg_file["data_cfgs"]["batch_size"] = new_args.model_hyperparam[
                "batch_size"
            ]
            cfg_file["training_cfgs"]["batch_size"] = new_args.model_hyperparam[
                "batch_size"
            ]
        elif new_args.batch_size is not None:
            batch_size = new_args.batch_size
            cfg_file["data_cfgs"]["batch_size"] = batch_size
            cfg_file["training_cfgs"]["batch_size"] = batch_size
        else:
            raise NotImplemented("Please set the batch_size!!!")
        if "seq_length" in new_args.model_hyperparam.keys():
            cfg_file["data_cfgs"]["forecast_history"] = new_args.model_hyperparam[
                "seq_length"
            ]
        elif "forecast_history" in new_args.model_hyperparam.keys():
            cfg_file["data_cfgs"]["forecast_history"] = new_args.model_hyperparam[
                "forecast_history"
            ]
        elif new_args.rho is not None:
            cfg_file["data_cfgs"]["forecast_history"] = new_args.rho
        else:
            raise NotImplemented(
                "Please set the time_sequence length in a batch when training!!!"
            )
        if (
            "output_seq_len" in new_args.model_hyperparam.keys()
            and new_args.n_output is not None
        ):
            assert new_args.model_hyperparam["output_seq_len"] == new_args.n_output
        if "forecast_length" in new_args.model_hyperparam.keys():
            cfg_file["data_cfgs"]["forecast_length"] = new_args.model_hyperparam[
                "forecast_length"
            ]
        if "prec_window" in new_args.model_hyperparam.keys():
            cfg_file["data_cfgs"]["prec_window"] = new_args.model_hyperparam[
                "prec_window"
            ]
        if "interval" in new_args.model_hyperparam.keys():
            cfg_file["data_cfgs"]["interval"] = new_args.model_hyperparam["interval"]
    if new_args.metrics is not None:
        cfg_file["evaluation_cfgs"]["metrics"] = new_args.metrics
    if new_args.fill_nan is not None:
        cfg_file["evaluation_cfgs"]["fill_nan"] = new_args.fill_nan
    if new_args.explainer is not None:
        cfg_file["evaluation_cfgs"]["explainer"] = new_args.explainer
    if new_args.rolling is not None:
        cfg_file["evaluation_cfgs"]["rolling"] = new_args.rolling
    if new_args.model_loader is not None:
        cfg_file["evaluation_cfgs"]["model_loader"] = new_args.model_loader
    if new_args.warmup_length > 0:
        cfg_file["data_cfgs"]["warmup_length"] = new_args.warmup_length
        if "warmup_length" in new_args.model_hyperparam.keys() and (
            not cfg_file["data_cfgs"]["warmup_length"]
            == new_args.model_hyperparam["warmup_length"]
        ):
            raise RuntimeError(
                "Please set same warmup_length in model_cfgs and data_cfgs"
            )
    if new_args.start_epoch > 1:
        cfg_file["training_cfgs"]["start_epoch"] = new_args.start_epoch
    if new_args.stat_dict_file is not None:
        cfg_file["data_cfgs"]["stat_dict_file"] = new_args.stat_dict_file
    if new_args.num_workers is not None and new_args.num_workers > 0:
        cfg_file["training_cfgs"]["num_workers"] = new_args.num_workers
    if new_args.which_first_tensor is not None:
        cfg_file["training_cfgs"]["which_first_tensor"] = new_args.which_first_tensor
    if new_args.ensemble == 0:
        cfg_file["training_cfgs"]["ensemble"] = False
    else:
        cfg_file["training_cfgs"]["ensemble"] = True
    if new_args.ensemble_items is not None:
        cfg_file["training_cfgs"]["ensemble_items"] = new_args.ensemble_items
    if new_args.patience is not None:
        cfg_file["training_cfgs"]["patience"] = new_args.patience
    if new_args.early_stopping is not None:
        cfg_file["training_cfgs"]["early_stopping"] = new_args.early_stopping
    if new_args.lr_scheduler is not None:
        cfg_file["training_cfgs"]["lr_scheduler"] = new_args.lr_scheduler
    if new_args.min_time_type is not None:
        if new_args.min_time_type not in ["H", "D"]:
            raise ValueError("min_time_type must be 'H' (HOURLY) or 'D' (DAILY)")
        cfg_file["data_cfgs"]["min_time_type"] = new_args.min_time_type
    # print("the updated config:\n", json.dumps(cfg_file, indent=4, ensure_ascii=False))


def get_config_file(cfg_dir):
    json_files_lst = []
    json_files_ctime = []
    for file in os.listdir(cfg_dir):
        if (
            fnmatch.fnmatch(file, "*.json")
            and "_stat" not in file  # statistics json file
            and "_dict" not in file  # data cache json file
        ):
            json_files_lst.append(os.path.join(cfg_dir, file))
            json_files_ctime.append(os.path.getctime(os.path.join(cfg_dir, file)))
    sort_idx = np.argsort(json_files_ctime)
    cfg_file = json_files_lst[sort_idx[-1]]
    return hydro_file.unserialize_json(cfg_file)<|MERGE_RESOLUTION|>--- conflicted
+++ resolved
@@ -1,7 +1,7 @@
 """
 Author: Wenyu Ouyang
 Date: 2021-12-31 11:08:29
-LastEditTime: 2024-05-26 21:49:30
+LastEditTime: 2024-05-27 08:44:22
 LastEditors: Wenyu Ouyang
 Description: Config for hydroDL
 FilePath: \torchhydro\torchhydro\configs\config.py
@@ -948,13 +948,8 @@
             cfg_file["data_cfgs"]["constant_only"] = True
     else:
         cfg_file["data_cfgs"]["target_as_input"] = True
-<<<<<<< HEAD
     if new_args.long_seq_pred is not None:
         cfg_file["evaluation_cfgs"]["long_seq_pred"] = new_args.long_seq_pred
-=======
-    if new_args.static is not None:
-        cfg_file["data_cfgs"]["static"] = new_args.static
->>>>>>> 2cdfa0cb
     if new_args.train_epoch is not None:
         cfg_file["training_cfgs"]["epochs"] = new_args.train_epoch
     if new_args.save_epoch is not None:
