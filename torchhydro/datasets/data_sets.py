--- conflicted
+++ resolved
@@ -1,10 +1,10 @@
 """
 Author: Wenyu Ouyang
 Date: 2024-04-08 18:16:53
-LastEditTime: 2025-06-25 16:46:18
+LastEditTime: 2025-07-12 11:20:33
 LastEditors: Wenyu Ouyang
 Description: A pytorch dataset class; references to https://github.com/neuralhydrology/neuralhydrology
-FilePath: \torchhydro\torchhydro\datasets\data_sets.py
+FilePath: /torchhydro/torchhydro/datasets/data_sets.py
 Copyright (c) 2024-2024 Wenyu Ouyang. All rights reserved.
 """
 
@@ -30,20 +30,14 @@
 from torchhydro.configs.config import DATE_FORMATS
 from torchhydro.datasets.data_scalers import ScalerHub
 from torchhydro.datasets.data_sources import data_sources_dict
-<<<<<<< HEAD
-=======
-from tqdm import tqdm
-
->>>>>>> fe877198
+
 from torchhydro.datasets.data_utils import (
     set_unit_to_var,
     warn_if_nan,
-    wrap_t_s_dict, warn_if_nan_pq,
+    wrap_t_s_dict,
+    warn_if_nan_pq,
 )
-<<<<<<< HEAD
 from torchhydro.trainers.train_utils import total_fab
-=======
->>>>>>> fe877198
 
 LOGGER = logging.getLogger(__name__)
 
@@ -124,6 +118,7 @@
         raise NotImplementedError(f"fill_nan {fill_nan} not implemented")
     return da
 
+
 def _fill_gaps_pq(df: pl.DataFrame, fill_nan: Optional[str] = None) -> pl.DataFrame:
     """Fill gaps in a DataArray"""
     if fill_nan is None or df is None:
@@ -145,8 +140,12 @@
             if warn_if_nan(mean_val):
                 # when all value are NaN, mean_val will be NaN, we set mean_val to -1
                 mean_val = -1
-            filled_data = var_data.fill_nan(mean_val)  # fill NaN values with the calculated mean
-            df = df.with_columns(filled_data.alias(var)) # update the original dataarray with the filled dat
+            filled_data = var_data.fill_nan(
+                mean_val
+            )  # fill NaN values with the calculated mean
+            df = df.with_columns(
+                filled_data.alias(var)
+            )  # update the original dataarray with the filled dat
     elif fill_nan == "interpolate":
         # fill interpolation
         for col in df.columns:
@@ -368,13 +367,8 @@
         """
         basin, idx, actual_length = self.lookup_table[item]
         warmup_length = self.warmup_length
-<<<<<<< HEAD
-        x = self.x[basin, idx - warmup_length: idx + self.rho + self.horizon, :]
-        y = self.y[basin, idx: idx + self.rho + self.horizon, :]
-=======
         x = self.x[basin, idx - warmup_length : idx + actual_length, :]
         y = self.y[basin, idx : idx + actual_length, :]
->>>>>>> fe877198
         if self.c is None or self.c.shape[-1] == 0:
             return torch.from_numpy(x).float(), torch.from_numpy(y).float()
         c = self.c[basin, :]
@@ -885,10 +879,6 @@
             else:
                 # some dataloader load data with warmup period, so leave some periods for it
                 # [warmup_len] -> time_start -> [rho] -> [horizon]
-<<<<<<< HEAD
-                nan_array = torch.isnan(self.y[basin])
-                # TODO: 这里的流程有待优化，速度太慢
-=======
                 #                       window: \-----------------/ meaning rho + horizon
                 nan_array = np.isnan(self.y[basin, :, :])
                 if is_fixed_length_train:
@@ -949,14 +939,9 @@
                 # For now, let's assume prediction uses a fixed rho or is handled differently.
                 # If multi_length_training is active, we might need to decide which window_len to use for prediction.
                 # For now, let's stick to the original logic for train_mode=False
->>>>>>> fe877198
                 lookup.extend(
                     (basin, f, seq_len)
                     for f in range(warmup_length, max_time_length - rho - horizon + 1)
-<<<<<<< HEAD
-                    if not torch.all(nan_array[f + rho: f + rho + horizon])
-=======
->>>>>>> fe877198
                 )
             else:
                 # some dataloader load data with warmup period, so leave some periods for it
@@ -1191,25 +1176,6 @@
         warmup = self.warmup_length
         rho = self.rho
         horizon = self.horizon
-<<<<<<< HEAD
-        if self.train_mode:
-            xc_norm, _ = super(DplDataset, self).__getitem__(item)
-            basin, time = self.lookup_table[item]
-            if self.target_as_input:
-                # y_morn and xc_norm are concatenated and used for DL model
-                y_norm = torch.from_numpy(
-                    self.y[basin, time - warmup: time + rho + horizon, :]
-                ).float()
-                # the order of xc_norm and y_norm matters, please be careful!
-                z_train = torch.cat((xc_norm, y_norm), -1)
-            elif self.constant_only:
-                # only use attributes data for DL model
-                z_train = torch.from_numpy(self.c[basin, :]).float()
-            else:
-                z_train = xc_norm.float()
-            x_train = self.x_origin[basin, time - warmup: time + rho + horizon, :]
-            y_train = self.y_origin[basin, time: time + rho + horizon, :]
-=======
         xc_norm, _ = super(DplDataset, self).__getitem__(item)
         basin, time, _ = self.lookup_table[item]
         if self.target_as_input:
@@ -1222,7 +1188,6 @@
         elif self.constant_only:
             # only use attributes data for DL model
             z_train = torch.from_numpy(self.c[basin, :]).float()
->>>>>>> fe877198
         else:
             z_train = xc_norm.float()
         x_train = self.x_origin[basin, time - warmup : time + rho + horizon, :]
@@ -1357,20 +1322,6 @@
         basin, time, _ = self.lookup_table[item]
         rho = self.rho
         horizon = self.horizon
-<<<<<<< HEAD
-        prec = self.data_cfgs["prec_window"]
-
-        p = self.x[basin, idx + 1: idx + rho + horizon + 1, 0].reshape(-1, 1)
-        s = self.x[basin, idx: idx + rho, 1:]
-        x = np.concatenate((p[:rho], s), axis=1)
-
-        c = self.c[basin, :]
-        c = np.tile(c, (rho + horizon, 1))
-        x = np.concatenate((x, c[:rho]), axis=1)
-
-        x_h = np.concatenate((p[rho:], c[rho:]), axis=1)
-        y = self.y[basin, idx + rho - prec + 1: idx + rho + horizon + 1, :]
-=======
         hindcast_output_window = self.data_cfgs.get("hindcast_output_window", 0)
         # p cover all encoder-decoder periods; +1 means the period while +0 means start of the current period
         p = self.x[basin, time + 1 : time + rho + horizon + 1, :1]
@@ -1399,7 +1350,6 @@
         # y_q = y[:, :1]
         # y_s = y[:, 1:]
         # y = np.concatenate((y_s, y_q), axis=1)
->>>>>>> fe877198
 
         if self.is_tra_val_te == "train":
             return [
@@ -1444,8 +1394,8 @@
         rho = self.rho
         horizon = self.horizon
 
-        p = self.x[basin, idx + 1: idx + rho + horizon + 1, 0]
-        s = self.x[basin, idx: idx + rho, 1]
+        p = self.x[basin, idx + 1 : idx + rho + horizon + 1, 0]
+        s = self.x[basin, idx : idx + rho, 1]
         x = np.stack((p[:rho], s), axis=1)
 
         c = self.c[basin, :]
@@ -1453,7 +1403,7 @@
         x = np.concatenate((x, c[:rho]), axis=1)
 
         x_h = np.concatenate((p[rho:].reshape(-1, 1), c[rho:]), axis=1)
-        y = self.y[basin, idx + rho + 1: idx + rho + horizon + 1, :]
+        y = self.y[basin, idx + rho + 1 : idx + rho + horizon + 1, :]
 
         return [
             torch.from_numpy(x).float(),
@@ -1461,7 +1411,6 @@
         ], torch.from_numpy(y).float()
 
 
-<<<<<<< HEAD
 class GNNDataset(Seq2SeqDataset):
     def __init__(self, data_cfgs: dict, is_tra_val_te: str):
         self.data_cfgs = data_cfgs
@@ -1475,22 +1424,32 @@
         basin, idx = self.lookup_table[item]
         rho, horizon = self.rho, self.horizon
         prec = self.data_cfgs["prec_window"]
-        p = self.x[basin, idx + 1: idx + rho + horizon + 1, 0]
-        s = self.x[basin, idx: idx + rho, 1:]
+        p = self.x[basin, idx + 1 : idx + rho + horizon + 1, 0]
+        s = self.x[basin, idx : idx + rho, 1:]
         x = torch.concatenate([p[:rho].unsqueeze(1), s], dim=1)
-        stream_up = self.x_up[basin, idx: idx + rho, :]
+        stream_up = self.x_up[basin, idx : idx + rho, :]
         c = self.c[basin, :]
         c = torch.tensor(np.tile(c, (rho + horizon, 1)))
         x = torch.concatenate((x, c[:rho], stream_up), dim=1)
         p_rho = p[rho:].unsqueeze(1)
-        pad_p = torch.nn.functional.pad(p_rho, (0, 0, 0, c[rho:].shape[0] - p_rho.shape[0]), 'constant', 0) \
-                if p_rho.shape[0] < c[rho:].shape[0] else p_rho
+        pad_p = (
+            torch.nn.functional.pad(
+                p_rho, (0, 0, 0, c[rho:].shape[0] - p_rho.shape[0]), "constant", 0
+            )
+            if p_rho.shape[0] < c[rho:].shape[0]
+            else p_rho
+        )
         x_h = torch.concatenate((pad_p, c[rho:]), dim=1)
-        y = self.y[basin, idx + rho - prec + 1: idx + rho + horizon + 1, :]
+        y = self.y[basin, idx + rho - prec + 1 : idx + rho + horizon + 1, :]
         if y.shape[0] < horizon + prec:
-           y = torch.nn.functional.pad(y, (0, 0, 0, horizon + prec - y.shape[0]), 'constant', 0)
-        result = (([x.float(), x_h.float(), y.float()], y.float()) if self.is_tra_val_te == "train"
-                  else ([x.float(), x_h.float()], y.float()))
+            y = torch.nn.functional.pad(
+                y, (0, 0, 0, horizon + prec - y.shape[0]), "constant", 0
+            )
+        result = (
+            ([x.float(), x_h.float(), y.float()], y.float())
+            if self.is_tra_val_te == "train"
+            else ([x.float(), x_h.float()], y.float())
+        )
         return result
 
     def __len__(self):
@@ -1507,19 +1466,43 @@
     def _read_xyc(self):
         y_origin = self._prepare_target()
         x_origin = self._prepare_forcing()
-        x_origin = x_origin.with_columns(pl.when(pl.col(pl.Float64)<0).then(np.nan).otherwise(pl.col(pl.Float64)).name.keep())
-        basin_sites = [site_id for site_id in self.t_s_dict["sites_id"] if ((len(site_id.split('_'))==2) & ('HML' not in site_id))]
-        station_sites = [site_id for site_id in self.t_s_dict["sites_id"] if ((len(site_id.split('_'))==3) | ('HML' in site_id))]
-        station_basins_df = self.data_cfgs['basins_stations_df']
-        name_dict = {site: station_basins_df[station_basins_df['station_id']==site]['basin_id'].values[0] for site in station_sites}
+        x_origin = x_origin.with_columns(
+            pl.when(pl.col(pl.Float64) < 0)
+            .then(np.nan)
+            .otherwise(pl.col(pl.Float64))
+            .name.keep()
+        )
+        basin_sites = [
+            site_id
+            for site_id in self.t_s_dict["sites_id"]
+            if ((len(site_id.split("_")) == 2) & ("HML" not in site_id))
+        ]
+        station_sites = [
+            site_id
+            for site_id in self.t_s_dict["sites_id"]
+            if ((len(site_id.split("_")) == 3) | ("HML" in site_id))
+        ]
+        station_basins_df = self.data_cfgs["basins_stations_df"]
+        name_dict = {
+            site: station_basins_df[station_basins_df["station_id"] == site][
+                "basin_id"
+            ].values[0]
+            for site in station_sites
+        }
         if self.data_cfgs["constant_cols"]:
-            data_attr_ds = self.data_source.read_attr_xrdataset(basin_sites, self.data_cfgs["constant_cols"])
+            data_attr_ds = self.data_source.read_attr_xrdataset(
+                basin_sites, self.data_cfgs["constant_cols"]
+            )
             c_origin = self._trans2da_and_setunits(data_attr_ds)
-            zc_origin = xr.DataArray().assign_coords({'basin': None})
+            zc_origin = xr.DataArray().assign_coords({"basin": None})
             for name in name_dict.keys():
-                zone_attr_ds = self.data_source.read_attr_xrdataset(name_dict[name], self.data_cfgs["constant_cols"])
-                z_origin = self._trans2da_and_setunits(zone_attr_ds).assign_coords(basin=name)
-                zc_origin = xr.concat([zc_origin, z_origin], dim='basin')
+                zone_attr_ds = self.data_source.read_attr_xrdataset(
+                    name_dict[name], self.data_cfgs["constant_cols"]
+                )
+                z_origin = self._trans2da_and_setunits(zone_attr_ds).assign_coords(
+                    basin=name
+                )
+                zc_origin = xr.concat([zc_origin, z_origin], dim="basin")
             c_origin = xr.concat([c_origin, zc_origin.dropna(dim="basin")], dim="basin")
         else:
             c_origin = None
@@ -1527,8 +1510,16 @@
 
     def _read_from_minio(self, var_lst):
         gage_id_lst = self.t_s_dict["sites_id"]
-        basin_sites = [site_id for site_id in gage_id_lst if ((len(site_id.split('_'))==2) & ('HML' not in site_id))]
-        station_sites = [site_id for site_id in gage_id_lst if ((len(site_id.split('_'))==3) | ('HML' in site_id))]
+        basin_sites = [
+            site_id
+            for site_id in gage_id_lst
+            if ((len(site_id.split("_")) == 2) & ("HML" not in site_id))
+        ]
+        station_sites = [
+            site_id
+            for site_id in gage_id_lst
+            if ((len(site_id.split("_")) == 3) | ("HML" in site_id))
+        ]
         t_range = self.t_s_dict["t_final_range"]
         interval = self.data_cfgs["min_time_interval"]
         time_unit = (
@@ -1545,24 +1536,43 @@
                 var_lst=var_lst,
                 time_units=[time_unit],
             )
-            zt_origin_path = os.path.join(self.data_cfgs['validation_path'], f'stations_weather_{len(var_lst)}.parquet')
+            zt_origin_path = os.path.join(
+                self.data_cfgs["validation_path"],
+                f"stations_weather_{len(var_lst)}.parquet",
+            )
             if not os.path.exists(zt_origin_path):
-                station_basins_df = self.data_cfgs['basins_stations_df']
-                name_dict = {site: station_basins_df[station_basins_df['station_id']==site]['basin_id'].values[0] for site in station_sites}
+                station_basins_df = self.data_cfgs["basins_stations_df"]
+                name_dict = {
+                    site: station_basins_df[station_basins_df["station_id"] == site][
+                        "basin_id"
+                    ].values[0]
+                    for site in station_sites
+                }
                 zt_origin = pl.DataFrame()
                 # 291个站点，约45分钟生成zt_origin
                 for name in name_dict.keys():
-                    zone_ts_ds = self.data_source.read_ts_xrdataset([name_dict[name]], t_range=[start_date, adjusted_end_date],
-                                                                    var_lst=var_lst, time_units=[time_unit])[time_unit]
-                    zone_ts_ds = zone_ts_ds.with_columns(pl.Series('basin_id', np.repeat(name, len(zone_ts_ds))))
+                    zone_ts_ds = self.data_source.read_ts_xrdataset(
+                        [name_dict[name]],
+                        t_range=[start_date, adjusted_end_date],
+                        var_lst=var_lst,
+                        time_units=[time_unit],
+                    )[time_unit]
+                    zone_ts_ds = zone_ts_ds.with_columns(
+                        pl.Series("basin_id", np.repeat(name, len(zone_ts_ds)))
+                    )
                     zt_origin = zt_origin.vstack(zone_ts_ds)
                 zt_origin.write_parquet(zt_origin_path)
             else:
                 zt_origin = pl.read_parquet(zt_origin_path)
                 tm_range = pd.date_range(start_date, adjusted_end_date, freq=time_unit)
-                zt_part = (zt_origin.group_by('basin_id', maintain_order=True).agg(pl.all().slice(0, len(tm_range))).
-                            explode(pl.exclude('basin_id')))
-                zt_origin = pl.concat([zt_part[:, 1:-1], zt_part[['basin_id', 'time']]], how='horizontal')
+                zt_part = (
+                    zt_origin.group_by("basin_id", maintain_order=True)
+                    .agg(pl.all().slice(0, len(tm_range)))
+                    .explode(pl.exclude("basin_id"))
+                )
+                zt_origin = pl.concat(
+                    [zt_part[:, 1:-1], zt_part[["basin_id", "time"]]], how="horizontal"
+                )
             zt_origin = zt_origin.with_columns(pl.col(pl.Float64).cast(pl.Float32))
             subsets = pl.concat([subset[time_unit], zt_origin])
             subset_list.append(subsets)
@@ -1576,12 +1586,12 @@
                 self.c_origin,
                 data_cfgs=self.data_cfgs,
                 is_tra_val_te=self.is_tra_val_te,
-                data_source=self.data_source)
+                data_source=self.data_source,
+            )
             self.target_scaler = scaler_hub.target_scaler
             return scaler_hub.x, scaler_hub.y, scaler_hub.c.compute()
         else:
             return self.x_origin, self.y_origin, self.c_origin.compute()
-
 
     def _kill_nan(self, x, y, c):
         data_cfgs = self.data_cfgs
@@ -1603,88 +1613,169 @@
         warn_if_nan(c, nan_mode="all")
         return x, y, c
 
-
     def _trans2nparr(self):
         """To make __getitem__ more efficient,
         we transform x, y, c to numpy array with shape (nsample, nt, nvar)
         """
-        station_len = len(self.x['basin_id'].unique())
-        x_truncated = (self.x.group_by('basin_id', maintain_order=True).agg(pl.all().slice(0, len(self.x) // station_len)).
-                       explode(pl.exclude("basin_id")))
-        y_trucnated = (self.y.group_by('basin_id', maintain_order=True).agg(pl.all().slice(0, len(self.x) // station_len)).
-                       explode(pl.exclude("basin_id")))
-        self.x = x_truncated[:, 1:-1].to_torch().reshape(station_len, len(self.x) // station_len, self.x.width-2)
-        self.y = y_trucnated[:, 1:-1].to_torch().reshape(station_len, len(self.y) // station_len, self.y.width-2)
-        basins_len = len(self.x_up['basin_id'].unique())
-        self.x_up = self.x_up[:, 2:].to_torch().reshape(basins_len, len(self.x_up) // basins_len, self.x_up.width-2)
+        station_len = len(self.x["basin_id"].unique())
+        x_truncated = (
+            self.x.group_by("basin_id", maintain_order=True)
+            .agg(pl.all().slice(0, len(self.x) // station_len))
+            .explode(pl.exclude("basin_id"))
+        )
+        y_trucnated = (
+            self.y.group_by("basin_id", maintain_order=True)
+            .agg(pl.all().slice(0, len(self.x) // station_len))
+            .explode(pl.exclude("basin_id"))
+        )
+        self.x = (
+            x_truncated[:, 1:-1]
+            .to_torch()
+            .reshape(station_len, len(self.x) // station_len, self.x.width - 2)
+        )
+        self.y = (
+            y_trucnated[:, 1:-1]
+            .to_torch()
+            .reshape(station_len, len(self.y) // station_len, self.y.width - 2)
+        )
+        basins_len = len(self.x_up["basin_id"].unique())
+        self.x_up = (
+            self.x_up[:, 2:]
+            .to_torch()
+            .reshape(basins_len, len(self.x_up) // basins_len, self.x_up.width - 2)
+        )
         if self.c is not None and self.c.shape[-1] > 0:
             self.c = self.c.transpose("basin", "variable").to_numpy()
             self.c_origin = self.c_origin.transpose("basin", "variable").to_numpy()
 
-
     def get_upstream_ds(self):
         res_dir = self.data_cfgs["test_path"]
-        min_time_interval = self.data_cfgs['min_time_interval']
-        obj_len = len(self.data_cfgs['object_ids'])
-        cut_len = self.data_cfgs['upstream_cut']
-        tra_val_te_ds = os.path.join(res_dir, f'upstream_ds_{self.is_tra_val_te}_{obj_len}_{min_time_interval}h.parquet')
+        min_time_interval = self.data_cfgs["min_time_interval"]
+        obj_len = len(self.data_cfgs["object_ids"])
+        cut_len = self.data_cfgs["upstream_cut"]
+        tra_val_te_ds = os.path.join(
+            res_dir,
+            f"upstream_ds_{self.is_tra_val_te}_{obj_len}_{min_time_interval}h.parquet",
+        )
         if os.path.exists(tra_val_te_ds):
             total_df = pl.read_parquet(tra_val_te_ds)
-            save_cols = min(cut_len+2, len(total_df.columns)-2)
+            save_cols = min(cut_len + 2, len(total_df.columns) - 2)
         else:
-            nodes_df = self.data_cfgs['basins_stations_df']
-            nodes_df['basin_id'] = nodes_df['basin_id'].astype(str).str.zfill(8)
-            nodes_df['node_id'] = nodes_df['node_id'].astype(str)
-            max_app_cols = int(nodes_df['upstream_len'].max()) - 1
-            save_cols = min(cut_len+2, max_app_cols)
+            nodes_df = self.data_cfgs["basins_stations_df"]
+            nodes_df["basin_id"] = nodes_df["basin_id"].astype(str).str.zfill(8)
+            nodes_df["node_id"] = nodes_df["node_id"].astype(str)
+            max_app_cols = int(nodes_df["upstream_len"].max()) - 1
+            save_cols = min(cut_len + 2, max_app_cols)
             total_df = pl.DataFrame()
-            freq = f'{min_time_interval}h'
-            for node_name in np.unique(nodes_df['station_id'].to_numpy()):
+            freq = f"{min_time_interval}h"
+            for node_name in np.unique(nodes_df["station_id"].to_numpy()):
                 station_df = pl.DataFrame()
                 # basin_id = nodes_df[nodes_df['station_id'] == node_name]['basin_id'].to_list()[0]
-                node_id = nodes_df['node_id'][nodes_df['station_id'] == node_name].to_list()[0]
-                up_set = nx.ancestors(self.data_cfgs['graph'], node_id)
+                node_id = nodes_df["node_id"][
+                    nodes_df["station_id"] == node_name
+                ].to_list()[0]
+                up_set = nx.ancestors(self.data_cfgs["graph"], node_id)
                 if len(up_set) > 0:
-                    up_node_names = nodes_df['station_id'][nodes_df['node_id'].isin(up_set)]
+                    up_node_names = nodes_df["station_id"][
+                        nodes_df["node_id"].isin(up_set)
+                    ]
                     # read_data_with_id放在if下方减少读盘次数
                     # 上游站点最多的10701300站，在成图阶段上游有30个站，但是basin_stations里以其为下游的站却有34个，原因暂不明确
                     # 与流域相交的站点，和上游能找到的站点数量不等，后者比前者少得多，可能是因为USGS的站点也有“三岔口问题”
-                    streamflow_dfs = [self.read_data_with_id(up_node_name) for up_node_name in up_node_names]
+                    streamflow_dfs = [
+                        self.read_data_with_id(up_node_name)
+                        for up_node_name in up_node_names
+                    ]
                     if len(streamflow_dfs) > max_app_cols:
                         streamflow_dfs = streamflow_dfs[:max_app_cols]
                     for date_tuple in self.data_cfgs[f"t_range_{self.is_tra_val_te}"]:
-                        date_times = pl.datetime_range(pd.to_datetime(date_tuple[0]), pd.to_datetime(date_tuple[1]), interval=freq, eager=True)
-                        up_col_dict = {f'streamflow_up_{i}': np.zeros(len(date_times), dtype=np.float32) for i in range(max_app_cols)}
+                        date_times = pl.datetime_range(
+                            pd.to_datetime(date_tuple[0]),
+                            pd.to_datetime(date_tuple[1]),
+                            interval=freq,
+                            eager=True,
+                        )
+                        up_col_dict = {
+                            f"streamflow_up_{i}": np.zeros(
+                                len(date_times), dtype=np.float32
+                            )
+                            for i in range(max_app_cols)
+                        }
                         up_str_df = pl.DataFrame(up_col_dict)
                         for i in range(len(streamflow_dfs)):
                             data_table = streamflow_dfs[i]
                             # 有的time列是object，和datetime64[μs]不等，所以这里先转成datetime再比较
-                            if len(data_table)>0:
-                                pl_times = pl.from_pandas(pd.to_datetime(data_table['time'])).cast(pl.Datetime)
-                                data_table = data_table.with_columns(pl.Series(pl_times).alias('time'))
+                            if len(data_table) > 0:
+                                pl_times = pl.from_pandas(
+                                    pd.to_datetime(data_table["time"])
+                                ).cast(pl.Datetime)
+                                data_table = data_table.with_columns(
+                                    pl.Series(pl_times).alias("time")
+                                )
                                 # 存在这样的情况：2013年直接跳到2018年，导致时间轴上没有数据
-                                up_str_col = (data_table.filter(data_table['time'].is_in(date_times)).
-                                              unique('time', keep='first', maintain_order=True))['streamflow']
-                                up_str_arr = np.float32(up_str_col.fill_nan(0).to_numpy())
+                                up_str_col = (
+                                    data_table.filter(
+                                        data_table["time"].is_in(date_times)
+                                    ).unique("time", keep="first", maintain_order=True)
+                                )["streamflow"]
+                                up_str_arr = np.float32(
+                                    up_str_col.fill_nan(0).to_numpy()
+                                )
                                 if len(up_str_arr) < len(date_times):
                                     if len(up_str_arr) > 0:
-                                        up_str_arr = np.pad(up_str_arr, (0, len(date_times) - len(up_str_arr)), 'edge')
+                                        up_str_arr = np.pad(
+                                            up_str_arr,
+                                            (0, len(date_times) - len(up_str_arr)),
+                                            "edge",
+                                        )
                                     else:
-                                        up_str_arr = np.zeros(len(date_times), dtype=np.float32)
+                                        up_str_arr = np.zeros(
+                                            len(date_times), dtype=np.float32
+                                        )
                             else:
                                 up_str_arr = np.zeros(len(date_times), dtype=np.float32)
-                            up_str_df = up_str_df.with_columns(pl.Series(f'streamflow_up_{i}', up_str_arr))
-                        station_df = station_df.with_columns([pl.Series('basin_id', np.repeat(node_name, len(date_times))),
-                                                              pl.Series('time', date_times)])
-                        station_df = pl.concat([station_df, up_str_df], how='horizontal')
+                            up_str_df = up_str_df.with_columns(
+                                pl.Series(f"streamflow_up_{i}", up_str_arr)
+                            )
+                        station_df = station_df.with_columns(
+                            [
+                                pl.Series(
+                                    "basin_id", np.repeat(node_name, len(date_times))
+                                ),
+                                pl.Series("time", date_times),
+                            ]
+                        )
+                        station_df = pl.concat(
+                            [station_df, up_str_df], how="horizontal"
+                        )
                         total_df = pl.concat([total_df, station_df])
                 else:
                     for date_tuple in self.data_cfgs[f"t_range_{self.is_tra_val_te}"]:
-                        date_times = pl.datetime_range(pd.to_datetime(date_tuple[0]), pd.to_datetime(date_tuple[1]), interval=freq, eager=True)
-                        up_str_df = pl.DataFrame({f'streamflow_up_{i}': np.zeros(len(date_times), dtype=np.float32) for i in range(max_app_cols)})
-                        station_df = station_df.with_columns([pl.Series('basin_id', np.repeat(node_name, len(date_times))),
-                                                              pl.Series('time', date_times)])
-                        station_df = pl.concat([station_df, up_str_df],  how='horizontal')
+                        date_times = pl.datetime_range(
+                            pd.to_datetime(date_tuple[0]),
+                            pd.to_datetime(date_tuple[1]),
+                            interval=freq,
+                            eager=True,
+                        )
+                        up_str_df = pl.DataFrame(
+                            {
+                                f"streamflow_up_{i}": np.zeros(
+                                    len(date_times), dtype=np.float32
+                                )
+                                for i in range(max_app_cols)
+                            }
+                        )
+                        station_df = station_df.with_columns(
+                            [
+                                pl.Series(
+                                    "basin_id", np.repeat(node_name, len(date_times))
+                                ),
+                                pl.Series("time", date_times),
+                            ]
+                        )
+                        station_df = pl.concat(
+                            [station_df, up_str_df], how="horizontal"
+                        )
                         total_df = pl.concat([total_df, station_df])
             if total_fab.global_rank == 0:
                 total_df.write_parquet(tra_val_te_ds)
@@ -1694,56 +1785,91 @@
 
     def read_data_with_id(self, node_name: str):
         import geopandas as gpd
+
         # node_name: IOWA, WY_DCP_XXXXX
         # iowa流量站有653个，但是数据足够多的只有222个被整编到nc文件中
-        min_time_interval = self.data_cfgs['min_time_interval']
-        if ('_' in node_name) & (len(node_name.split('_'))==3):
+        min_time_interval = self.data_cfgs["min_time_interval"]
+        if ("_" in node_name) & (len(node_name.split("_")) == 3):
             iowa_stream_ds = pl.read_parquet("/ftproot/iowa_streamflow_stas.parquet")
-            if node_name in iowa_stream_ds['station']:
-                node_df = iowa_stream_ds.filter(iowa_stream_ds['station']==node_name)
-                node_df = node_df.rename({'utc_valid': 'time'})
-                node_df = node_df[['time', 'streamflow']]
-                sta_basin_df = self.data_cfgs['basins_stations_df']
-                sta_basin_df['basin_id'] = sta_basin_df['basin_id'].astype(str).str.zfill(8)
-                basin_id = sta_basin_df[sta_basin_df['station_id'] == node_name]['basin_id'].to_list()[0]
-                area_gdf = gpd.read_file(self.data_cfgs['basins_shp'])
-                area = area_gdf[area_gdf['BASIN_ID'].str.contains(basin_id)]['AREA'].to_list()[0]
+            if node_name in iowa_stream_ds["station"]:
+                node_df = iowa_stream_ds.filter(iowa_stream_ds["station"] == node_name)
+                node_df = node_df.rename({"utc_valid": "time"})
+                node_df = node_df[["time", "streamflow"]]
+                sta_basin_df = self.data_cfgs["basins_stations_df"]
+                sta_basin_df["basin_id"] = (
+                    sta_basin_df["basin_id"].astype(str).str.zfill(8)
+                )
+                basin_id = sta_basin_df[sta_basin_df["station_id"] == node_name][
+                    "basin_id"
+                ].to_list()[0]
+                area_gdf = gpd.read_file(self.data_cfgs["basins_shp"])
+                area = area_gdf[area_gdf["BASIN_ID"].str.contains(basin_id)][
+                    "AREA"
+                ].to_list()[0]
                 # GNNMultiTaskHydro.get_upstream_graph方法，如果遇到iowa的站必须除以流域面积做平均，否则误差会极大
                 # iowa流量站单位是KCFS(1000 ft3/s)，这里除以流域面积，并变成mm/h
-                node_df = node_df.with_columns((pl.col('streamflow') / (35.31 * area) * 3600 * min_time_interval).alias('streamflow'))
+                node_df = node_df.with_columns(
+                    (
+                        pl.col("streamflow") / (35.31 * area) * 3600 * min_time_interval
+                    ).alias("streamflow")
+                )
             else:
                 node_df = pl.DataFrame()
         # node_name: songliao_21401550 or HML_XXXXX
-        elif ('_' in node_name) & (len(node_name.split('_'))==2):
-            if 'HML' not in node_name:
-                node_df = pl.read_csv(f'/ftproot/basins-interim/timeseries/1h/{node_name}.csv')[['time', 'streamflow']]
+        elif ("_" in node_name) & (len(node_name.split("_")) == 2):
+            if "HML" not in node_name:
+                node_df = pl.read_csv(
+                    f"/ftproot/basins-interim/timeseries/1h/{node_name}.csv"
+                )[["time", "streamflow"]]
             else:
-                hml_stream_ds = pl.read_parquet(f'/ftproot/hml_camels_stations.parquet')
-                if node_name.split('_')[-1] in hml_stream_ds['station']:
-                    node_df = hml_stream_ds.filter(hml_stream_ds['station']==node_name.split('_')[-1])
-                    node_df = node_df.rename({'valid[UTC]': 'time', 'Flow[kcfs]': 'streamflow'})
-                    node_df = node_df[['time', 'streamflow']]
-                    sta_basin_df = self.data_cfgs['basins_stations_df']
-                    sta_basin_df['basin_id'] = sta_basin_df['basin_id'].astype(str).str.zfill(8)
-                    basin_id = sta_basin_df[sta_basin_df['station_id'] == node_name]['basin_id'].to_list()[0]
-                    area_gdf = gpd.read_file(self.data_cfgs['basins_shp'])
-                    area = area_gdf[area_gdf['BASIN_ID'].str.contains(basin_id)]['AREA'].to_list()[0]
+                hml_stream_ds = pl.read_parquet(f"/ftproot/hml_camels_stations.parquet")
+                if node_name.split("_")[-1] in hml_stream_ds["station"]:
+                    node_df = hml_stream_ds.filter(
+                        hml_stream_ds["station"] == node_name.split("_")[-1]
+                    )
+                    node_df = node_df.rename(
+                        {"valid[UTC]": "time", "Flow[kcfs]": "streamflow"}
+                    )
+                    node_df = node_df[["time", "streamflow"]]
+                    sta_basin_df = self.data_cfgs["basins_stations_df"]
+                    sta_basin_df["basin_id"] = (
+                        sta_basin_df["basin_id"].astype(str).str.zfill(8)
+                    )
+                    basin_id = sta_basin_df[sta_basin_df["station_id"] == node_name][
+                        "basin_id"
+                    ].to_list()[0]
+                    area_gdf = gpd.read_file(self.data_cfgs["basins_shp"])
+                    area = area_gdf[area_gdf["BASIN_ID"].str.contains(basin_id)][
+                        "AREA"
+                    ].to_list()[0]
                     # GNNMultiTaskHydro.get_upstream_graph方法，如果遇到HML的站必须除以流域面积做平均，否则误差会极大
                     # HML流量站单位是KCFS(1000 ft3/s)，这里除以流域面积，并变成mm/h
-                    node_df = node_df.with_columns((pl.col('streamflow') / (35.31 * area) * 3600 * min_time_interval).alias('streamflow'))
+                    node_df = node_df.with_columns(
+                        (
+                            pl.col("streamflow")
+                            / (35.31 * area)
+                            * 3600
+                            * min_time_interval
+                        ).alias("streamflow")
+                    )
                 else:
                     node_df = pl.DataFrame()
         # node_name: str(21401550)
-        elif '_' not in node_name:
-            csv_path = f'/ftproot/basins-interim/timeseries/1h/camels_{node_name}.csv'
-            node_csv_path = csv_path if os.path.exists(csv_path) else csv_path.replace('camels', 'songliao')
-            node_df = pl.read_csv(node_csv_path)[['time', 'streamflow']]
+        elif "_" not in node_name:
+            csv_path = f"/ftproot/basins-interim/timeseries/1h/camels_{node_name}.csv"
+            node_csv_path = (
+                csv_path
+                if os.path.exists(csv_path)
+                else csv_path.replace("camels", "songliao")
+            )
+            node_df = pl.read_csv(node_csv_path)[["time", "streamflow"]]
         else:
             node_df = pl.DataFrame()
-        if 'streamflow' in node_df.columns:
-            node_df = node_df.with_columns([pl.col('streamflow').cast(pl.Float32)])
+        if "streamflow" in node_df.columns:
+            node_df = node_df.with_columns([pl.col("streamflow").cast(pl.Float32)])
         return node_df
-=======
+
+
 class ForecastDataset(BaseDataset):
     def __init__(self, data_cfgs: dict, is_tra_val_te: str):
         super(ForecastDataset, self).__init__(data_cfgs, is_tra_val_te)
@@ -2370,5 +2496,4 @@
         # y_train is the original output data with flood mask
         y_train = torch.from_numpy(y_origin_with_mask).float()
 
-        return (x_train, z_train), y_train
->>>>>>> fe877198
+        return (x_train, z_train), y_train