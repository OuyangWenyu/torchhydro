"""
Author: Wenyu Ouyang
Date: 2022-02-13 21:20:18
LastEditTime: 2023-10-18 19:09:57
LastEditors: Wenyu Ouyang
Description: A pytorch dataset class; references to https://github.com/neuralhydrology/neuralhydrology
FilePath: \torchhydro\torchhydro\datasets\data_sets.py
Copyright (c) 2021-2022 Wenyu Ouyang. All rights reserved.
"""
import logging
import sys
from typing import Optional
import numpy as np
import pint_xarray  # noqa: F401
import torch
import xarray as xr
from hydrodataset import HydroDataset
from torchhydro.datasets.data_source_gpm_gfs import GPM_GFS
from torch.utils.data import Dataset
from tqdm import tqdm
<<<<<<< HEAD
from torchhydro.datasets.data_scalers import ScalerHub, Muti_Basin_GPM_GFS_SCALER, DapengScaler
=======
from torchhydro.datasets.data_scalers import ScalerHub, Muti_Basin_GPM_GFS_SCALER
>>>>>>> 87b986a1
from torchhydro.datasets.data_utils import (
    warn_if_nan,
    wrap_t_s_dict,
    unify_streamflow_unit,
)

LOGGER = logging.getLogger(__name__)

def _fill_gaps_da(da: xr.DataArray, fill_nan: Optional[str] = None) -> xr.DataArray:
    """Fill gaps in a DataArray"""
    if fill_nan is None or da is None:
        return da
    assert isinstance(da, xr.DataArray), "Expect da to be DataArray (not dataset)"
    # fill gaps
    if fill_nan == "et_ssm_ignore":
        all_non_nan_idx = []
        for i in range(da.shape[0]):
            non_nan_idx_tmp = np.where(~np.isnan(da[i].values))
            all_non_nan_idx = all_non_nan_idx + non_nan_idx_tmp[0].tolist()
        # some NaN data appear in different dates in different basins
        non_nan_idx = np.unique(all_non_nan_idx).tolist()
        for i in range(da.shape[0]):
            targ_i = da[i][non_nan_idx]
            da[i][non_nan_idx] = targ_i.interpolate_na(
                dim="time", fill_value="extrapolate"
            )
    elif fill_nan == "mean":
        # fill with mean
        for var in da["variable"].values:
            var_data = da.sel(variable=var)  # select the data for the current variable
            mean_val = var_data.mean(
                dim="basin"
            )  # calculate the mean across all basins
            if warn_if_nan(mean_val):
                # when all value are NaN, mean_val will be NaN, we set mean_val to -1
                mean_val = -1
            filled_data = var_data.fillna(
                mean_val
            )  # fill NaN values with the calculated mean
            da.loc[
                dict(variable=var)
            ] = filled_data  # update the original dataarray with the filled data
    elif fill_nan == "interpolate":
        # fill interpolation
        for i in range(da.shape[0]):
            da[i] = da[i].interpolate_na(dim="time", fill_value="extrapolate")
    else:
        raise NotImplementedError(f"fill_nan {fill_nan} not implemented")
    return da

class BaseDataset(Dataset):
    """Base data set class to load and preprocess data (batch-first) using PyTorch's Dataset"""

    def __init__(self, data_source: HydroDataset, data_cfgs: dict, is_tra_val_te: str):
        """
        Parameters
        ----------
        data_source
            object for reading source data
        data_cfgs
            parameters for reading source data
        is_tra_val_te
            train, vaild or test
        """
        super(BaseDataset, self).__init__()
        self.data_source = data_source
        self.data_cfgs = data_cfgs
        if is_tra_val_te in {"train", "valid", "test"}:
            self.is_tra_val_te = is_tra_val_te
        else:
            raise ValueError(
                "'is_tra_val_te' must be one of 'train', 'valid' or 'test' "
            )
        # load and preprocess data
        self._load_data()

    def __len__(self):
        return self.num_samples if self.train_mode else len(self.t_s_dict["sites_id"])

    def __getitem__(self, item: int):
        if not self.train_mode:
            basin = self.t_s_dict["sites_id"][item]
            # we don't need warmup_length for models yet
            x = self.x.sel(basin=basin).to_numpy().T
            y = self.y.sel(basin=basin).to_numpy().T
            if self.c is None or self.c.shape[-1] == 0:
                return torch.from_numpy(x).float(), torch.from_numpy(y).float()
            # TODO: not CHECK attributes reading
            c = self.c.sel(basin=basin).values
            c = np.repeat(c, x.shape[0], axis=0).reshape(c.shape[0], -1).T
            xc = np.concatenate((x, c), axis=1)
            return torch.from_numpy(xc).float(), torch.from_numpy(y).float()
        basin, time = self.lookup_table[item]
        seq_length = self.rho
        warmup_length = self.warmup_length
        x = (
            self.x.sel(
                basin=basin,
                time=slice(
                    time - np.timedelta64(warmup_length, "D"),
                    time + np.timedelta64(seq_length - 1, "D"),
                ),
            ).to_numpy()
        ).T
        if self.c is not None and self.c.shape[-1] > 0:
            c = self.c.sel(basin=basin).values
            c = np.tile(c, (warmup_length + seq_length, 1))
            x = np.concatenate((x, c), axis=1)
        # for y, we don't need warmup as warmup are only used for get initial value for some state variables
        y = (
            self.y.sel(
                basin=basin,
                time=slice(
                    time,
                    time + np.timedelta64(seq_length - 1, "D"),
                ),
            )
            .to_numpy()
            .T
        )
        return torch.from_numpy(x).float(), torch.from_numpy(y).float()

    def _load_data(self):
        train_mode = self.is_tra_val_te == "train"
        self.t_s_dict = wrap_t_s_dict(
            self.data_source, self.data_cfgs, self.is_tra_val_te
        )
        # y
        data_flow_ds = self.data_source.read_ts_xrdataset(
            self.t_s_dict["sites_id"],
            self.t_s_dict["t_final_range"],
            self.data_cfgs["target_cols"],
        )
        # x
        data_forcing_ds = self.data_source.read_ts_xrdataset(
            self.t_s_dict["sites_id"],
            self.t_s_dict["t_final_range"],
            # 6 comes from here
            self.data_cfgs["relevant_cols"],
        )
        # c
        data_attr_ds = self.data_source.read_attr_xrdataset(
            self.t_s_dict["sites_id"],
            self.data_cfgs["constant_cols"],
            all_number=True,
        )
        # trans to dataarray to better use xbatch
        if self.data_source.streamflow_unit != "mm/d":
            data_flow_ds = unify_streamflow_unit(
                data_flow_ds, self.data_source.read_area(self.t_s_dict["sites_id"])
            )
        data_flow = self._trans2da_and_setunits(data_flow_ds)
        if data_forcing_ds is not None:
            data_forcing = self._trans2da_and_setunits(data_forcing_ds)
        else:
            data_forcing = None
        if data_attr_ds is not None:
            # firstly, we should transform some str type data to float type
            data_attr = self._trans2da_and_setunits(data_attr_ds)
        else:
            data_attr = None
        # save unnormalized data to use in physics-based modeling, we will use streamflow with unit of mm/day
        self.x_origin = data_forcing_ds
        self.y_origin = data_flow_ds
        self.c_origin = data_attr_ds
        # normalization
        scaler_hub = ScalerHub(
            data_flow,
            data_forcing,
            data_attr,
            data_cfgs=self.data_cfgs,
            is_tra_val_te=self.is_tra_val_te,
            data_source=self.data_source,
        )

        self.x, self.y, self.c = self.kill_nan(scaler_hub.x, scaler_hub.c, scaler_hub.y)
        self.train_mode = train_mode
        self.rho = self.data_cfgs["forecast_history"]
        self.target_scaler = scaler_hub.target_scaler
        self.warmup_length = self.data_cfgs["warmup_length"]
        self._create_lookup_table()

    @property
    def basins(self):
        """Return the basins of the dataset"""
        return self.t_s_dict["sites_id"]

    @property
    def times(self):
        """Return the time range of the dataset"""
        return self.t_s_dict["t_final_range"]

    def _trans2da_and_setunits(self, ds):
        """Set units for dataarray transfromed from dataset"""
        result = ds.to_array(dim="variable")
        units_dict = {
            var: ds[var].attrs["units"]
            for var in ds.variables
            if "units" in ds[var].attrs
        }
        result.attrs["units"] = units_dict
        return result

    def kill_nan(self, x, c, y):
        data_cfgs = self.data_cfgs
        y_rm_nan = data_cfgs["target_rm_nan"]
        x_rm_nan = data_cfgs["relevant_rm_nan"]
        c_rm_nan = data_cfgs["constant_rm_nan"]
        if x_rm_nan:
            # As input, we cannot have NaN values
            _fill_gaps_da(x, fill_nan="interpolate")
            warn_if_nan(x)
        if y_rm_nan:
            _fill_gaps_da(y, fill_nan="interpolate")
            warn_if_nan(y)
        if c_rm_nan:
            _fill_gaps_da(c, fill_nan="mean")
            warn_if_nan(c)
        return x, y, c

    def _create_lookup_table(self):
        lookup = []
        # list to collect basins ids of basins without a single training sample
        basins = self.t_s_dict["sites_id"]
        rho = self.rho
        warmup_length = self.warmup_length
        dates = self.y["time"].to_numpy()
        time_length = len(dates)
        is_tra_val_te = self.is_tra_val_te
        for basin in tqdm(
            basins,
            file=sys.stdout,
            disable=False,
            desc=f"Creating {is_tra_val_te} lookup table",
        ):
            # some dataloader load data with warmup period, so leave some periods for it
            # [warmup_len] -> time_start -> [rho]
            lookup.extend(
                (basin, dates[f])
                for f in range(warmup_length, time_length)
                if f < time_length - rho + 1
            )
        self.lookup_table = dict(enumerate(lookup))
        self.num_samples = len(self.lookup_table)

class BasinSingleFlowDataset(BaseDataset):
    """one time length output for each grid in a batch"""

    def __init__(self, data_source: HydroDataset, data_cfgs: dict, is_tra_val_te: str):
        super(BasinSingleFlowDataset, self).__init__(
            data_source, data_cfgs, is_tra_val_te
        )

    def __getitem__(self, index):
        xc, ys = super(BasinSingleFlowDataset, self).__getitem__(index)
        y = ys[-1, :]
        return xc, y

    def __len__(self):
        return self.num_samples

class DplDataset(BaseDataset):
    """pytorch dataset for Differential parameter learning"""

    def __init__(self, data_source: HydroDataset, data_cfgs: dict, is_tra_val_te: str):
        """
        Parameters
        ----------
        data_source
            object for reading source data
        data_cfgs
            configs for reading source data
        is_tra_val_te
            train, vaild or test
        """
        super(DplDataset, self).__init__(data_source, data_cfgs, is_tra_val_te)
        # we don't use y_un_norm as its name because in the main function we will use "y"
        # For physical hydrological models, we need warmup, hence the target values should exclude data in warmup period
        self.warmup_length = data_cfgs["warmup_length"]
        self.target_as_input = data_cfgs["target_as_input"]
        self.constant_only = data_cfgs["constant_only"]
        if self.target_as_input and (not self.train_mode):
            # if the target is used as input and train_mode is False,
            # we need to get the target data in training period to generate pbm params
            self.train_dataset = DplDataset(
                data_source, data_cfgs, is_tra_val_te="train"
            )

    def __getitem__(self, item):
        """
        Get one mini-batch for dPL (differential parameter learning) model

        TODO: not check target_as_input and constant_only cases yet

        Parameters
        ----------
        item
            index

        Returns
        -------
        tuple
            a mini-batch data;
            x_train (not normalized forcing), z_train (normalized data for DL model), y_train (not normalized output)
        """
        if self.train_mode:
            xc_norm, _ = super(DplDataset, self).__getitem__(item)
            basin, time = self.lookup_table[item]
            warmup_length = self.warmup_length
            if self.target_as_input:
                # y_morn and xc_norm are concatenated and used for DL model
                y_norm = torch.from_numpy(
                    self.y[basin, time - warmup_length : time + self.rho, :]
                ).float()
                # the order of xc_norm and y_norm matters, please be careful!
                z_train = torch.cat((xc_norm, y_norm), -1)
            elif self.constant_only:
                # only use attributes data for DL model
                z_train = torch.from_numpy(self.c[basin, :]).float()
            else:
                z_train = xc_norm.float()
            x_train = (
                self.x_origin.sel(
                    basin=basin,
                    time=slice(
                        time - np.timedelta64(warmup_length, "D"),
                        time + np.timedelta64(self.rho - 1, "D"),
                    ),
                )
                .to_array()
                .to_numpy()
                .T
            )
            y_train = (
                self.y_origin.sel(
                    basin=basin,
                    time=slice(
                        time,
                        time + np.timedelta64(self.rho - 1, "D"),
                    ),
                )
                .to_array()
                .to_numpy()
                .T
            )
        else:
            basin = self.t_s_dict["sites_id"][item]
            x_norm = self.x.sel(basin=basin).to_numpy().T
            if self.target_as_input:
                # when target_as_input is True,
                # we need to use training data to generate pbm params
                x_norm = self.train_dataset.sel(basin=basin).to_numpy().T
            if self.c is None or self.c.shape[-1] == 0:
                xc_norm = torch.from_numpy(x_norm).float()
            else:
                c_norm = self.c.sel(basin=basin).values
                c_norm = (
                    np.repeat(c_norm, x_norm.shape[0], axis=0)
                    .reshape(c_norm.shape[0], -1)
                    .T
                )
                xc_norm = np.concatenate((x_norm, c_norm), axis=1)
            warmup_length = self.warmup_length
            if self.target_as_input:
                # when target_as_input is True,
                # we need to use training data to generate pbm params
                # when used as input, warmup_length not included for y
                y_norm = torch.from_numpy(self.train_dataset.y[item, :, :]).float()
                # the order of xc_norm and y_norm matters, please be careful!
                z_train = torch.cat((xc_norm, y_norm), -1)
            elif self.constant_only:
                # only use attributes data for DL model
                z_train = torch.from_numpy(self.c[item, :]).float()
            else:
                z_train = torch.from_numpy(xc_norm).float()
            x_train = self.x_origin.sel(basin=basin).to_array().to_numpy().T
            y_train = (
                self.y_origin.sel(basin=basin)
                .isel(time=slice(warmup_length, None))
                .to_array()
                .to_numpy()
                .T
            )
        return (
            torch.from_numpy(x_train).float(),
            z_train,
        ), torch.from_numpy(y_train).float()

    def __len__(self):
        return self.num_samples if self.train_mode else len(self.t_s_dict["sites_id"])

<<<<<<< HEAD
=======

>>>>>>> 87b986a1
class GPM_GFS_Dataset(Dataset):
    def __init__(self, data_source: GPM_GFS, data_cfgs: dict, is_tra_val_te: str):
        super(GPM_GFS_Dataset, self).__init__()
        self.data_source = data_source
        self.data_cfgs = data_cfgs
        if is_tra_val_te in {"train", "valid", "test"}:
            self.is_tra_val_te = is_tra_val_te
        else:
            raise ValueError(
                "'is_tra_val_te' must be one of 'train', 'valid' or 'test' "
            )
        # load and preprocess data
        self._load_data()

    def _load_data(self):
        train_mode = self.is_tra_val_te == "train"
        self.t_s_dict = wrap_t_s_dict(
            self.data_source, self.data_cfgs, self.is_tra_val_te
        )
        if self.data_cfgs["target_cols"] == ["waterlevel"]:
            data_waterlevel_ds = self.data_source.read_waterlevel_xrdataset(
                self.t_s_dict["sites_id"],
                self.t_s_dict["t_final_range"],
                self.data_cfgs["target_cols"],
            )

            if data_waterlevel_ds is not None:
                data_waterlevel = self._trans2da_and_setunits(data_waterlevel_ds)
            else:
                data_waterlevel = None

            self.y_origin = data_waterlevel
<<<<<<< HEAD
        # y
        # streamflow prediction
=======

>>>>>>> 87b986a1
        elif self.data_cfgs["target_cols"] == ["streamflow"]:
            data_streamflow_ds = self.data_source.read_streamflow_xrdataset(
                self.t_s_dict["sites_id"],
                self.t_s_dict["t_final_range"],
                self.data_cfgs["target_cols"],
            )

            if data_streamflow_ds is not None:
                data_streamflow = self._trans2da_and_setunits(data_streamflow_ds)
            else:
                data_streamflow = None

            self.y_origin = data_streamflow
        # x
<<<<<<< HEAD
        data_forcing_ds = self.data_source.read_pmean_xrdataset(
=======
        data_forcing_ds = self.data_source.read_gpm_xrdataset(
>>>>>>> 87b986a1
            self.t_s_dict["sites_id"],
            self.t_s_dict["t_final_range"],
            # 1 comes from here
            self.data_cfgs["relevant_cols"],
        )

<<<<<<< HEAD
        if data_forcing_ds is not None:
            data_forcing = self._trans2da_and_setunits(data_forcing_ds)
=======
        data_forcing = {}
        if data_forcing_ds is not None:
            for basin, data in data_forcing_ds.items():
                result = data.to_array(dim="variable")

                data_forcing[basin] = result
>>>>>>> 87b986a1
        else:
            data_forcing = None

        self.x_origin = data_forcing

<<<<<<< HEAD
        scaler_hub = DapengScaler(
            self.y_origin,
            self.x_origin,
            constant_vars=None,
=======
        scaler_hub = Muti_Basin_GPM_GFS_SCALER(
            self.y_origin,
            data_forcing,
            data_attr=None,
>>>>>>> 87b986a1
            data_cfgs=self.data_cfgs,
            is_tra_val_te=self.is_tra_val_te,
            data_source=self.data_source,
        )
<<<<<<< HEAD
        self.x, self.y = scaler_hub.load_data()
        self.target_scaler = scaler_hub
        self.x, self.y = self.kill_nan(self.x, self.y)
        # self.target_scaler = scaler_hub.target_scaler
=======

        self.x, self.y = self.kill_nan(scaler_hub.x, scaler_hub.y)
        self.target_scaler = scaler_hub.target_scaler
>>>>>>> 87b986a1
        self.train_mode = train_mode
        self.rho = self.data_cfgs["forecast_history"]
        self.forecast_length = self.data_cfgs["forecast_length"]
        self.warmup_length = self.data_cfgs["warmup_length"]
        self._create_lookup_table()

    def kill_nan(self, x, y):
        data_cfgs = self.data_cfgs
        y_rm_nan = data_cfgs["target_rm_nan"]
        x_rm_nan = data_cfgs["relevant_rm_nan"]
        if x_rm_nan:
            # As input, we cannot have NaN values
<<<<<<< HEAD
            # x (variable, time, basin)
            for xx in x:
                # xx (time, basin)
                xx = xx.transpose('basin','time')
=======
            for xx in x.values():
>>>>>>> 87b986a1
                _fill_gaps_da(xx, fill_nan="interpolate")
                warn_if_nan(xx)
        if y_rm_nan:
            _fill_gaps_da(y, fill_nan="interpolate")
            warn_if_nan(y)

        return x, y

    def _trans2da_and_setunits(self, ds):
        """Set units for dataarray transfromed from dataset"""
        result = ds.to_array(dim="variable")
        units_dict = {
            var: ds[var].attrs["units"]
            for var in ds.variables
            if "units" in ds[var].attrs
        }
        result.attrs["units"] = units_dict
        return result

    def __len__(self):
        return self.num_samples

    def __getitem__(self, item: int):
        # here time is time_now in gpm_gfs_data
        basin, time = self.lookup_table[item]
        seq_length = self.rho
        output_seq_len = self.forecast_length
        warmup_length = self.warmup_length
        xx = (
<<<<<<< HEAD
            self.x
            .sel(
                # time=slice(
                #     time - np.timedelta64(warmup_length + seq_length, "h"),
                #     time + np.timedelta64(output_seq_len - 1, "h"),
                # ),
                time=time - np.timedelta64(warmup_length + seq_length, "h")
            )
            .to_numpy()
        )
        x = xx.reshape(xx.shape[0], xx.shape[1])
        
=======
            self.x[basin]
            .sel(time_now=time)
            .sel(
                time=slice(
                    time - np.timedelta64(warmup_length + seq_length, "h"),
                    time + np.timedelta64(output_seq_len - 1, "h"),
                ),
            )
            .to_numpy()
        )
        x = xx.reshape(xx.shape[0], xx.shape[1], 1, xx.shape[2], xx.shape[3])
>>>>>>> 87b986a1
        y = (
            self.y.sel(
                basin=basin,
                time=slice(
                    time + np.timedelta64(0, "h"),
                    time + np.timedelta64(output_seq_len - 1, "h"),
                ),
            )
            .to_numpy()
            .T
        )
        return torch.from_numpy(x).float(), torch.from_numpy(y).float()

    def basins(self):
        """Return the basins of the dataset"""
        return self.t_s_dict["sites_id"]

    def times(self):
        """Return the time range of the dataset"""
        return self.t_s_dict["t_final_range"]

    def _create_lookup_table(self):
        lookup = []
        # list to collect basins ids of basins without a single training sample
        basins = self.t_s_dict["sites_id"]
        rho = self.rho
        output_seq_len = self.forecast_length
        warmup_length = self.warmup_length
        dates = self.y["time"].to_numpy()
        time_length = len(dates)
        is_tra_val_te = self.is_tra_val_te
        for basin in tqdm(
            basins,
            file=sys.stdout,
            disable=False,
            desc=f"Creating {is_tra_val_te} lookup table",
        ):
            # some dataloader load data with warmup period, so leave some periods for it
            # [warmup_len] -> time_start -> [rho]
            lookup.extend(
                (basin, dates[f])
                for f in range(warmup_length, time_length)
                if rho <= f < time_length - output_seq_len + 1
            )
        self.lookup_table = dict(enumerate(lookup))
        self.num_samples = len(self.lookup_table)<|MERGE_RESOLUTION|>--- conflicted
+++ resolved
@@ -1,12 +1,13 @@
 """
 Author: Wenyu Ouyang
 Date: 2022-02-13 21:20:18
-LastEditTime: 2023-10-18 19:09:57
+LastEditTime: 2024-02-12 18:53:09
 LastEditors: Wenyu Ouyang
 Description: A pytorch dataset class; references to https://github.com/neuralhydrology/neuralhydrology
 FilePath: \torchhydro\torchhydro\datasets\data_sets.py
 Copyright (c) 2021-2022 Wenyu Ouyang. All rights reserved.
 """
+
 import logging
 import sys
 from typing import Optional
@@ -18,11 +19,11 @@
 from torchhydro.datasets.data_source_gpm_gfs import GPM_GFS
 from torch.utils.data import Dataset
 from tqdm import tqdm
-<<<<<<< HEAD
-from torchhydro.datasets.data_scalers import ScalerHub, Muti_Basin_GPM_GFS_SCALER, DapengScaler
-=======
-from torchhydro.datasets.data_scalers import ScalerHub, Muti_Basin_GPM_GFS_SCALER
->>>>>>> 87b986a1
+from torchhydro.datasets.data_scalers import (
+    ScalerHub,
+    Muti_Basin_GPM_GFS_SCALER,
+    DapengScaler,
+)
 from torchhydro.datasets.data_utils import (
     warn_if_nan,
     wrap_t_s_dict,
@@ -30,6 +31,7 @@
 )
 
 LOGGER = logging.getLogger(__name__)
+
 
 def _fill_gaps_da(da: xr.DataArray, fill_nan: Optional[str] = None) -> xr.DataArray:
     """Fill gaps in a DataArray"""
@@ -62,9 +64,9 @@
             filled_data = var_data.fillna(
                 mean_val
             )  # fill NaN values with the calculated mean
-            da.loc[
-                dict(variable=var)
-            ] = filled_data  # update the original dataarray with the filled data
+            da.loc[dict(variable=var)] = (
+                filled_data  # update the original dataarray with the filled data
+            )
     elif fill_nan == "interpolate":
         # fill interpolation
         for i in range(da.shape[0]):
@@ -72,6 +74,7 @@
     else:
         raise NotImplementedError(f"fill_nan {fill_nan} not implemented")
     return da
+
 
 class BaseDataset(Dataset):
     """Base data set class to load and preprocess data (batch-first) using PyTorch's Dataset"""
@@ -268,6 +271,7 @@
         self.lookup_table = dict(enumerate(lookup))
         self.num_samples = len(self.lookup_table)
 
+
 class BasinSingleFlowDataset(BaseDataset):
     """one time length output for each grid in a batch"""
 
@@ -283,6 +287,7 @@
 
     def __len__(self):
         return self.num_samples
+
 
 class DplDataset(BaseDataset):
     """pytorch dataset for Differential parameter learning"""
@@ -414,10 +419,7 @@
     def __len__(self):
         return self.num_samples if self.train_mode else len(self.t_s_dict["sites_id"])
 
-<<<<<<< HEAD
-=======
-
->>>>>>> 87b986a1
+
 class GPM_GFS_Dataset(Dataset):
     def __init__(self, data_source: GPM_GFS, data_cfgs: dict, is_tra_val_te: str):
         super(GPM_GFS_Dataset, self).__init__()
@@ -450,12 +452,9 @@
                 data_waterlevel = None
 
             self.y_origin = data_waterlevel
-<<<<<<< HEAD
         # y
         # streamflow prediction
-=======
-
->>>>>>> 87b986a1
+
         elif self.data_cfgs["target_cols"] == ["streamflow"]:
             data_streamflow_ds = self.data_source.read_streamflow_xrdataset(
                 self.t_s_dict["sites_id"],
@@ -470,58 +469,36 @@
 
             self.y_origin = data_streamflow
         # x
-<<<<<<< HEAD
-        data_forcing_ds = self.data_source.read_pmean_xrdataset(
-=======
+        # data_forcing_ds = self.data_source.read_pmean_xrdataset(
         data_forcing_ds = self.data_source.read_gpm_xrdataset(
->>>>>>> 87b986a1
             self.t_s_dict["sites_id"],
             self.t_s_dict["t_final_range"],
             # 1 comes from here
             self.data_cfgs["relevant_cols"],
         )
-
-<<<<<<< HEAD
-        if data_forcing_ds is not None:
-            data_forcing = self._trans2da_and_setunits(data_forcing_ds)
-=======
+        # TODO: to be check again
         data_forcing = {}
         if data_forcing_ds is not None:
             for basin, data in data_forcing_ds.items():
                 result = data.to_array(dim="variable")
 
                 data_forcing[basin] = result
->>>>>>> 87b986a1
         else:
             data_forcing = None
 
         self.x_origin = data_forcing
-
-<<<<<<< HEAD
-        scaler_hub = DapengScaler(
-            self.y_origin,
-            self.x_origin,
-            constant_vars=None,
-=======
+        # TODO: to be check again
         scaler_hub = Muti_Basin_GPM_GFS_SCALER(
             self.y_origin,
             data_forcing,
             data_attr=None,
->>>>>>> 87b986a1
             data_cfgs=self.data_cfgs,
             is_tra_val_te=self.is_tra_val_te,
             data_source=self.data_source,
         )
-<<<<<<< HEAD
-        self.x, self.y = scaler_hub.load_data()
-        self.target_scaler = scaler_hub
-        self.x, self.y = self.kill_nan(self.x, self.y)
-        # self.target_scaler = scaler_hub.target_scaler
-=======
-
+        # TODO: to be check again
         self.x, self.y = self.kill_nan(scaler_hub.x, scaler_hub.y)
         self.target_scaler = scaler_hub.target_scaler
->>>>>>> 87b986a1
         self.train_mode = train_mode
         self.rho = self.data_cfgs["forecast_history"]
         self.forecast_length = self.data_cfgs["forecast_length"]
@@ -534,14 +511,8 @@
         x_rm_nan = data_cfgs["relevant_rm_nan"]
         if x_rm_nan:
             # As input, we cannot have NaN values
-<<<<<<< HEAD
-            # x (variable, time, basin)
-            for xx in x:
-                # xx (time, basin)
-                xx = xx.transpose('basin','time')
-=======
+            # TODO: to be check again
             for xx in x.values():
->>>>>>> 87b986a1
                 _fill_gaps_da(xx, fill_nan="interpolate")
                 warn_if_nan(xx)
         if y_rm_nan:
@@ -570,21 +541,8 @@
         seq_length = self.rho
         output_seq_len = self.forecast_length
         warmup_length = self.warmup_length
+        # TODO: to be check again
         xx = (
-<<<<<<< HEAD
-            self.x
-            .sel(
-                # time=slice(
-                #     time - np.timedelta64(warmup_length + seq_length, "h"),
-                #     time + np.timedelta64(output_seq_len - 1, "h"),
-                # ),
-                time=time - np.timedelta64(warmup_length + seq_length, "h")
-            )
-            .to_numpy()
-        )
-        x = xx.reshape(xx.shape[0], xx.shape[1])
-        
-=======
             self.x[basin]
             .sel(time_now=time)
             .sel(
@@ -596,7 +554,6 @@
             .to_numpy()
         )
         x = xx.reshape(xx.shape[0], xx.shape[1], 1, xx.shape[2], xx.shape[3])
->>>>>>> 87b986a1
         y = (
             self.y.sel(
                 basin=basin,
