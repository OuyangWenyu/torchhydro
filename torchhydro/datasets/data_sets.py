--- conflicted
+++ resolved
@@ -672,168 +672,6 @@
         self.num_samples = len(self.lookup_table)
 
 
-<<<<<<< HEAD
-class BaseDatasetValidSame(BaseDataset):
-    def __init__(self, data_cfgs: dict, is_tra_val_te: str):
-        super(BaseDatasetValidSame, self).__init__(data_cfgs, is_tra_val_te)
-
-    def __getitem__(self, item):
-        basin, idx = self.lookup_table[item]
-        warmup_length = self.warmup_length
-        x = self.x[basin, idx - warmup_length : idx + self.rho + self.horizon, :]
-        y = self.y[basin, idx : idx + self.rho + self.horizon, :]
-        if self.c is None or self.c.shape[-1] == 0:
-            return torch.from_numpy(x).float(), torch.from_numpy(y).float()
-        c = self.c[basin, :]
-        c = np.repeat(c, x.shape[0], axis=0).reshape(c.shape[0], -1).T
-        xc = np.concatenate((x, c), axis=1)
-        return torch.from_numpy(xc).float(), torch.from_numpy(y).float()
-
-
-class HoDataset(BaseDataset):
-    def __init__(self, data_cfgs: dict, is_tra_val_te: str):
-        super(HoDataset, self).__init__(data_cfgs, is_tra_val_te)
-
-    @property
-    def streamflow_input_name(self):
-        return self.data_cfgs["relevant_cols"][-1]
-
-    def __getitem__(self, item: int):
-        if not self.train_mode:
-            xf = self.x[item, 1:, :-1]
-            # xq = self.x[item, :-1, -1]
-            # xq = xq.reshape(xq.size, 1)
-            # x = np.concatenate((xf, xq), axis=1)
-            x = xf
-            y = self.y[item, :, :]
-            if self.c is None or self.c.shape[-1] == 0:
-                return torch.from_numpy(x).float(), torch.from_numpy(y).float()
-            c = self.c[item, :]
-            c = np.repeat(c, x.shape[0], axis=0).reshape(c.shape[0], -1).T
-            xc = np.concatenate((x, c), axis=1)
-            return torch.from_numpy(xc).float(), torch.from_numpy(y).float()
-        basin, idx = self.lookup_table[item]
-        warmup_length = self.warmup_length
-        xf = self.x[
-            basin,
-            idx - warmup_length + 1 : idx + self.rho + self.horizon + 1,
-            :-1,
-        ]
-        xq = self.x[basin, idx - warmup_length : idx + self.rho + self.horizon, -1]
-        xq = xq.reshape(xq.size, 1)
-        # x = np.concatenate((xf, xq), axis=1)
-        x = xf
-        y = self.y[basin, idx : idx + self.rho + self.horizon, :]
-        if self.c is None or self.c.shape[-1] == 0:
-            return torch.from_numpy(x).float(), torch.from_numpy(y).float()
-        c = self.c[basin, :]
-        c = np.repeat(c, x.shape[0], axis=0).reshape(c.shape[0], -1).T
-        xc = np.concatenate((x, c), axis=1)
-        return [
-            torch.from_numpy(xc).float(),
-            torch.from_numpy(xq).float(),
-        ], torch.from_numpy(y).float()
-
-    def _read_xyc_specified_time(self, start_date, end_date):
-        """Read x, y, c data from data source with specified time range
-        We set this function as sometimes we need adjust the time range for some specific dataset,
-        such as seq2seq dataset (it needs one more period for the end of the time range)
-
-        Parameters
-        ----------
-        start_date : str
-            start time
-        end_date : str
-            end time
-        """
-        date_format = detect_date_format(start_date)
-        time_unit = self.data_cfgs["min_time_unit"]
-        horizon = self.horizon
-        start_date_dt = datetime.strptime(start_date, date_format)
-        if time_unit == "h":
-            adjusted_start_date = (start_date_dt - timedelta(hours=1)).strftime(
-                date_format
-            )
-        elif time_unit == "D":
-            adjusted_start_date = (start_date_dt - timedelta(days=1)).strftime(
-                date_format
-            )
-        else:
-            raise ValueError(f"Unsupported time unit: {time_unit}")
-        data_forcing_ds_ = self.data_source.read_ts_xrdataset(
-            self.t_s_dict["sites_id"],
-            [adjusted_start_date, end_date],
-            self.data_cfgs["relevant_cols"],
-        )
-        # y
-        data_output_ds_ = self.data_source.read_ts_xrdataset(
-            self.t_s_dict["sites_id"],
-            [start_date, end_date],
-            self.data_cfgs["target_cols"],
-        )
-        if isinstance(data_output_ds_, dict) or isinstance(data_forcing_ds_, dict):
-            # this means the data source return a dict with key as time_unit
-            # in this BaseDataset, we only support unified time range for all basins, so we chose the first key
-            # TODO: maybe this could be refactored better
-            data_forcing_ds_ = data_forcing_ds_[list(data_forcing_ds_.keys())[0]]
-            data_output_ds_ = data_output_ds_[list(data_output_ds_.keys())[0]]
-        data_forcing_ds, data_output_ds = self._check_ts_xrds_unit(
-            data_forcing_ds_, data_output_ds_
-        )
-        # c
-        data_attr_ds = self.data_source.read_attr_xrdataset(
-            self.t_s_dict["sites_id"],
-            self.data_cfgs["constant_cols"],
-            all_number=True,
-        )
-        self.x_origin, self.y_origin, self.c_origin = self._to_dataarray_with_unit(
-            data_forcing_ds, data_output_ds, data_attr_ds
-        )
-
-    def _check_ts_xrds_unit(self, data_forcing_ds, data_output_ds):
-        """Check timeseries xarray dataset unit and convert if necessary
-
-        Parameters
-        ----------
-        data_forcing_ds : xr.Dataset
-            the forcing data
-        data_output_ds : xr.Dataset
-            outputs including streamflow data
-        """
-
-        def standardize_unit(unit):
-            unit = unit.lower()  # convert to lower case
-            unit = re.sub(r"day", "d", unit)
-            unit = re.sub(r"hour", "h", unit)
-            return unit
-
-        streamflow_unit = data_output_ds[self.streamflow_name].attrs["units"]
-        prcp_unit = data_forcing_ds[self.precipitation_name].attrs["units"]
-
-        standardized_streamflow_unit = standardize_unit(streamflow_unit)
-        standardized_prcp_unit = standardize_unit(prcp_unit)
-        if standardized_streamflow_unit != standardized_prcp_unit:
-            streamflow_dataset = data_output_ds[[self.streamflow_name]]
-            converted_streamflow_dataset = streamflow_unit_conv(
-                streamflow_dataset,
-                self.data_source.read_area(self.t_s_dict["sites_id"]),
-                target_unit=prcp_unit,
-            )
-            data_output_ds[self.streamflow_name] = converted_streamflow_dataset[
-                self.streamflow_name
-            ]
-            streamflow_input_dataset = data_forcing_ds[[self.streamflow_input_name]]
-            converted_streamflow_input_dataset = streamflow_unit_conv(
-                streamflow_input_dataset,
-                self.data_source.read_area(self.t_s_dict["sites_id"]),
-                target_unit=prcp_unit,
-            )
-            data_forcing_ds[self.streamflow_input_name] = (
-                converted_streamflow_input_dataset[self.streamflow_input_name]
-            )
-
-        return data_forcing_ds, data_output_ds
-=======
 class ObsForeDataset(BaseDataset):
     """处理观测和预见期数据的混合数据集
 
@@ -916,158 +754,10 @@
             "basin", "time", "lead_step", "variable"
         )
         return data_dict
->>>>>>> 69cb8a01
-
-
-<<<<<<< HEAD
-class HoEvalWithValidStreamflowDataset(HoDataset):
-    def __init__(self, data_cfgs: dict, is_tra_val_te: str):
-        super(HoEvalWithValidStreamflowDataset, self).__init__(data_cfgs, is_tra_val_te)
 
     def __getitem__(self, item: int):
-        if not self.train_mode:
-            xf = self.x[item, 1:, :-1]
-            xq = self.x[item, :-1, -1]
-            xq = xq.reshape(xq.size, 1)
-            x = np.concatenate((xf, xq), axis=1)
-            # x = xf
-            y = self.y[item, :, :]
-            if self.c is None or self.c.shape[-1] == 0:
-                return torch.from_numpy(x).float(), torch.from_numpy(y).float()
-            c = self.c[item, :]
-            c = np.repeat(c, x.shape[0], axis=0).reshape(c.shape[0], -1).T
-            xc = np.concatenate((x, c), axis=1)
-            return torch.from_numpy(xc).float(), torch.from_numpy(y).float()
-        basin, idx = self.lookup_table[item]
-        warmup_length = self.warmup_length
-        xf = self.x[
-            basin,
-            idx - warmup_length + 1 : idx + self.rho + self.horizon + 1,
-            :-1,
-        ]
-        xq = self.x[basin, idx - warmup_length : idx + self.rho + self.horizon, -1]
-        xq = xq.reshape(xq.size, 1)
-        x = np.concatenate((xf, xq), axis=1)
-        # x = xf
-        y = self.y[basin, idx : idx + self.rho + self.horizon, :]
-        if self.c is None or self.c.shape[-1] == 0:
-            return torch.from_numpy(x).float(), torch.from_numpy(y).float()
-        c = self.c[basin, :]
-        c = np.repeat(c, x.shape[0], axis=0).reshape(c.shape[0], -1).T
-        xc = np.concatenate((x, c), axis=1)
-        return torch.from_numpy(xc).float(), torch.from_numpy(y).float()
-
-
-class FoDataset(HoDataset):
-    def __init__(self, data_cfgs: dict, is_tra_val_te: str):
-        super(FoDataset, self).__init__(data_cfgs, is_tra_val_te)
-
-    def __getitem__(self, item: int):
-        if not self.train_mode:
-            x = self.x[item, 1:, :-1]
-            y = self.y[item, :, :]
-            if self.c is None or self.c.shape[-1] == 0:
-                return torch.from_numpy(x).float(), torch.from_numpy(y).float()
-            c = self.c[item, :]
-            c = np.repeat(c, x.shape[0], axis=0).reshape(c.shape[0], -1).T
-            xc = np.concatenate((x, c), axis=1)
-            return torch.from_numpy(xc).float(), torch.from_numpy(y).float()
-        basin, idx = self.lookup_table[item]
-        warmup_length = self.warmup_length
-        x = self.x[
-            basin,
-            idx - warmup_length + 1 : idx + self.rho + self.horizon + 1,
-            :-1,
-        ]
-        xy = self.x[basin, idx - warmup_length : idx + self.rho + self.horizon, -1]
-        xy = xy.reshape(xy.size, 1)
-        y = self.y[basin, idx : idx + self.rho + self.horizon, :]
-        if self.c is None or self.c.shape[-1] == 0:
-            return torch.from_numpy(x).float(), torch.from_numpy(y).float()
-        c = self.c[basin, :]
-        c = np.repeat(c, x.shape[0], axis=0).reshape(c.shape[0], -1).T
-        xc = np.concatenate((x, c), axis=1)
-        return [
-            torch.from_numpy(xc).float(),
-            torch.from_numpy(xy).float(),
-        ], torch.from_numpy(y).float()
-
-
-class HFDataset(HoDataset):
-    def __init__(self, data_cfgs: dict, is_tra_val_te: str):
-        super(HFDataset, self).__init__(data_cfgs, is_tra_val_te)
-
-    def __getitem__(self, item: int):
-        if not self.train_mode:
-            # 先把forcing都取出来
-            xf = self.x[item, 1:, :-1]
-            xf = xf.reshape(1, xf.shape[0], xf.shape[1])
-            # 再把hindcast输入的streamflow取出来
-            xq = self.x[item, : self.rho, -1]
-            xq = xq.reshape(xq.size, 1)
-            # 取hindcast部分的forcing
-            xf_hind = xf[:, : self.rho, :]
-            # 取forecast部分的forcing
-            xf_fore = xf[:, self.rho :, :]
-            # 取y
-            y = self.y[item, :, :]
-            # 取c
-            c = self.c[item, :]
-            # 转到二维
-            xf_hind = xf_hind.squeeze(0)
-            xf_fore = xf_fore.squeeze(0)
-            # hindcast部分和c拼接
-            hind_c = np.repeat(c, xf_hind.shape[0], axis=0).reshape(c.shape[0], -1).T
-            xf_hind_c = np.concatenate((xf_hind, hind_c), axis=1)
-            x_hind_c = np.concatenate((xf_hind_c, xq), axis=-1)
-            # forecast部分和c拼接
-            fore_c = np.repeat(c, xf_fore.shape[0], axis=0).reshape(c.shape[0], -1).T
-            xf_fore_c = np.concatenate((xf_fore, fore_c), axis=1)
-            return [
-                torch.from_numpy(x_hind_c).float(),
-                torch.from_numpy(xf_fore_c).float(),
-            ], torch.from_numpy(y).float()
-        basin, idx = self.lookup_table[item]
-        warmup_length = self.warmup_length
-        # 先把hindcast和forecast的forcing取出来
-        xf = self.x[
-            basin,
-            idx - warmup_length + 1 : idx + self.rho + self.horizon + 1,
-            :-1,
-        ]
-        xf = xf.reshape(1, xf.shape[0], xf.shape[1])
-        xf_hind = xf[:, : self.rho, :]
-        xf_fore = xf[:, self.rho :, :]
-        # 再把hindcast和forecast输入的streamflow取出来
-        xq = self.x[basin, idx - warmup_length : idx + self.rho + self.horizon, -1]
-        xq = xq.reshape(1, xq.size, 1)
-        # 取hindcast部分的流量
-        xq_hind = xq[:, : self.rho, :]
-        # 取forecast部分的流量
-        xq_fore = xq[:, : self.rho, :]
-        # 取c
-        c = self.c[basin, :]
-        # 取y
-        y = self.y[basin, idx : idx + self.rho + self.horizon, :]
-        # 转到二维
-        xf_hind = xf_hind.squeeze(0)
-        xf_fore = xf_fore.squeeze(0)
-        xq_hind = xq_hind.squeeze(0)
-        xq_fore = xq_fore.squeeze(0)
-        # hindcast部分和c拼接
-        hind_c = np.repeat(c, xf_hind.shape[0], axis=0).reshape(c.shape[0], -1).T
-        xf_hind_c = np.concatenate((xf_hind, hind_c), axis=1)
-        x_hind_c = np.concatenate((xf_hind_c, xq_hind), axis=-1)
-        # forecast部分和c拼接
-        fore_c = np.repeat(c, xf_fore.shape[0], axis=0).reshape(c.shape[0], -1).T
-        xf_fore_c = np.concatenate((xf_fore, fore_c), axis=1)
-
-        return [
-            torch.from_numpy(x_hind_c).float(),
-            torch.from_numpy(xf_fore_c).float(),
-            torch.from_numpy(xq_fore).float(),
-        ], torch.from_numpy(y).float()
-=======
+        """获取数据集中的一个样本
+
         Parameters
         ----------
         item : int
@@ -1119,7 +809,6 @@
             x_combined[self.rho :, x_idx] = f[:, f_idx]
 
         return x_combined
->>>>>>> 69cb8a01
 
 
 class BasinSingleFlowDataset(BaseDataset):
