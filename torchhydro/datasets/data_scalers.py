import copy
import json
import os
import pickle as pkl
import shutil
import pint_xarray  # noqa: F401
import xarray as xr
from hydrodataset import HydroDataset
import numpy as np
from sklearn.preprocessing import (
    StandardScaler,
    RobustScaler,
    MinMaxScaler,
    MaxAbsScaler,
)

from hydroutils.hydro_stat import (
    cal_stat_prcp_norm,
    cal_stat_gamma,
    cal_stat,
    cal_4_stat_inds,
)

from torchhydro.datasets.data_source_gpm_gfs import GPM_GFS
from torchhydro.datasets.data_utils import (
    _trans_norm,
    _prcp_norm,
    wrap_t_s_dict,
    unify_streamflow_unit,
)

SCALER_DICT = {
    "StandardScaler": StandardScaler,
    "RobustScaler": RobustScaler,
    "MinMaxScaler": MinMaxScaler,
    "MaxAbsScaler": MaxAbsScaler,
}


class ScalerHub(object):
    """
    A class for Scaler
    """

    def __init__(
        self,
        target_vars: np.array,
        relevant_vars: np.array,
        constant_vars: np.array = None,
        data_cfgs: dict = None,
        is_tra_val_te: str = None,
        **kwargs,
    ):
        """
        Perform normalization

        Parameters
        ----------
        target_vars
            output variables
        relevant_vars
            dynamic input variables
        constant_vars
            static input variables
        other_vars
            other required variables
        data_cfgs
            configs for reading data
        is_tra_val_te
            train, valid or test
        kwargs
            other optional parameters for ScalerHub
        """
        self.data_cfgs = data_cfgs
        norm_keys = ["target_vars", "relevant_vars", "constant_vars"]
        norm_dict = {}
        scaler_type = data_cfgs["scaler"]
        if scaler_type == "DapengScaler":
            assert "data_source" in list(kwargs.keys())
            gamma_norm_cols = data_cfgs["scaler_params"]["gamma_norm_cols"]
            prcp_norm_cols = data_cfgs["scaler_params"]["prcp_norm_cols"]
            pbm_norm = data_cfgs["scaler_params"]["pbm_norm"]
            scaler = DapengScaler(
                target_vars,
                relevant_vars,
                constant_vars,
                data_cfgs,
                is_tra_val_te,
                kwargs["data_source"],
                prcp_norm_cols=prcp_norm_cols,
                gamma_norm_cols=gamma_norm_cols,
                pbm_norm=pbm_norm,
            )
            x, y, c = scaler.load_data()
            self.target_scaler = scaler

        elif scaler_type == "GPM_GFS_Scaler":
            assert "data_source" in list(kwargs.keys())
            gamma_norm_cols = data_cfgs["scaler_params"]["gamma_norm_cols"]
            prcp_norm_cols = data_cfgs["scaler_params"]["prcp_norm_cols"]
            pbm_norm = data_cfgs["scaler_params"]["pbm_norm"]
            scaler = GPM_GFS_Scaler(
                target_vars=target_vars,
                relevant_vars=relevant_vars,
                data_cfgs=data_cfgs,
                is_tra_val_te=is_tra_val_te,
                data_source=kwargs["data_source"],
                prcp_norm_cols=prcp_norm_cols,
                gamma_norm_cols=gamma_norm_cols,
                pbm_norm=pbm_norm,
            )
            x, y = scaler.load_data()
            c = None
            self.target_scaler = scaler

        elif scaler_type in SCALER_DICT.keys():
            # TODO: not fully tested, espacially for pbm models
            all_vars = [target_vars, relevant_vars, constant_vars]
            for i in range(len(all_vars)):
                data_tmp = all_vars[i]
                scaler = SCALER_DICT[scaler_type]()
                if data_tmp.ndim == 3:
                    # for forcings and outputs
                    num_instances, num_time_steps, num_features = data_tmp.shape
                    data_tmp = data_tmp.to_numpy().reshape(-1, num_features)
                    save_file = os.path.join(
                        data_cfgs["test_path"], f"{norm_keys[i]}_scaler.pkl"
                    )
                    if is_tra_val_te == "train" and data_cfgs["stat_dict_file"] is None:
                        data_norm = scaler.fit_transform(data_tmp)
                        # Save scaler in test_path for valid/test
                        with open(save_file, "wb") as outfile:
                            pkl.dump(scaler, outfile)
                    else:
                        if data_cfgs["stat_dict_file"] is not None:
                            shutil.copy(data_cfgs["stat_dict_file"], save_file)
                        if not os.path.isfile(save_file):
                            raise FileNotFoundError(
                                "Please genereate xx_scaler.pkl file"
                            )
                        with open(save_file, "rb") as infile:
                            scaler = pkl.load(infile)
                            data_norm = scaler.transform(data_tmp)
                    data_norm = data_norm.reshape(
                        num_instances, num_time_steps, num_features
                    )
                else:
                    # for attributes
                    save_file = os.path.join(
                        data_cfgs["test_path"], f"{norm_keys[i]}_scaler.pkl"
                    )
                    if is_tra_val_te == "train" and data_cfgs["stat_dict_file"] is None:
                        data_norm = scaler.fit_transform(data_tmp)
                        # Save scaler in test_path for valid/test
                        with open(save_file, "wb") as outfile:
                            pkl.dump(scaler, outfile)
                    else:
                        if data_cfgs["stat_dict_file"] is not None:
                            shutil.copy(data_cfgs["stat_dict_file"], save_file)
                        assert os.path.isfile(save_file)
                        with open(save_file, "rb") as infile:
                            scaler = pkl.load(infile)
                            data_norm = scaler.transform(data_tmp)
                norm_dict[norm_keys[i]] = data_norm
                if i == 0:
                    self.target_scaler = scaler
            x = norm_dict["relevant_vars"]
            y = norm_dict["target_vars"]
            c = norm_dict["constant_vars"]
        else:
            raise NotImplementedError(
                "We don't provide this Scaler now!!! Please choose another one: DapengScaler or key in SCALER_DICT"
            )
        print("Finish Normalization\n")
        self.x = x
        self.y = y
        self.c = c


class DapengScaler(object):
    def __init__(
        self,
        target_vars: np.array,
        relevant_vars: np.array,
        constant_vars: np.array,
        data_cfgs: dict,
        is_tra_val_te: str,
        data_source: HydroDataset,
        other_vars: dict = None,
        prcp_norm_cols=None,
        gamma_norm_cols=None,
        pbm_norm=False,
    ):
        """
        The normalization and denormalization methods from Dapeng's 1st WRR paper.
        Some use StandardScaler, and some use special norm methods

        Parameters
        ----------
        target_vars
            output variables
        relevant_vars
            input dynamic variables
        constant_vars
            input static variables
        data_cfgs
            data parameter config in data source
        is_tra_val_te
            train/valid/test
        data_source
            all config about data source
        other_vars
            if more input are needed, list them in other_vars
        prcp_norm_cols
            data items which use _prcp_norm method to normalize
        gamma_norm_cols
            data items which use log(\sqrt(x)+.1) method to normalize
        pbm_norm
            if true, use pbm_norm method to normalize; the output of pbms is not normalized data, so its inverse is different.
        """
        if prcp_norm_cols is None:
            prcp_norm_cols = [
                "streamflow",
            ]
        if gamma_norm_cols is None:
<<<<<<< HEAD
            gamma_norm_cols = [
                "p_mean",
                "prcp",
                "temperature"
            ]
=======
            gamma_norm_cols = ["p_mean", "prcp", "temperature"]
>>>>>>> f1a38ef2
        self.data_target = target_vars
        self.data_forcing = relevant_vars
        self.data_attr = constant_vars
        self.data_source = data_source
        self.data_cfgs = data_cfgs
        self.t_s_dict = wrap_t_s_dict(data_source, data_cfgs, is_tra_val_te)
        self.data_other = other_vars
        self.prcp_norm_cols = prcp_norm_cols
        self.gamma_norm_cols = gamma_norm_cols
        # both prcp_norm_cols and gamma_norm_cols use log(\sqrt(x)+.1) method to normalize
        self.log_norm_cols = gamma_norm_cols + prcp_norm_cols
        self.pbm_norm = pbm_norm
        # save stat_dict of training period in test_path for valid/test
        stat_file = os.path.join(data_cfgs["test_path"], "dapengscaler_stat.json")
        # for testing sometimes such as pub cases, we need stat_dict_file from trained dataset
        if is_tra_val_te == "train" and data_cfgs["stat_dict_file"] is None:
            self.stat_dict = self.cal_stat_all()
            with open(stat_file, "w") as fp:
                json.dump(self.stat_dict, fp)
        else:
            # for valid/test, we need to load stat_dict from train
            if data_cfgs["stat_dict_file"] is not None:
                # we used a assigned stat file, typically for PUB exps
                shutil.copy(data_cfgs["stat_dict_file"], stat_file)
            assert os.path.isfile(stat_file)
            with open(stat_file, "r") as fp:
                self.stat_dict = json.load(fp)

    def inverse_transform(self, target_values):
        """
        Denormalization for output variables

        Parameters
        ----------
        target_values
            output variables

        Returns
        -------
        np.array
            denormalized predictions
        """
        stat_dict = self.stat_dict
        target_cols = self.data_cfgs["target_cols"]
        if self.pbm_norm:
            # for pbm's output, its unit is mm/day, so we don't need to recover its unit
            pred = target_values
        else:
            pred = _trans_norm(
                target_values,
                target_cols,
                stat_dict,
                log_norm_cols=self.log_norm_cols,
                to_norm=False,
            )
            for i in range(len(self.data_cfgs["target_cols"])):
                var = self.data_cfgs["target_cols"][i]
                if var in self.prcp_norm_cols:
                    mean_prep = self.data_source.read_mean_prcp(
                        self.t_s_dict["sites_id"]
                    )
                    pred.loc[dict(variable=var)] = _prcp_norm(
                        pred.sel(variable=var).to_numpy(),
                        mean_prep.to_array().to_numpy().T,
                        to_norm=False,
                    )
        # add attrs for units
        pred.attrs.update(self.data_target.attrs)
        # trans to xarray dataset
        pred_ds = pred.to_dataset(dim="variable")
        # pred_ds = pred_ds.pint.quantify(pred_ds.attrs["units"])
        # area = self.data_source.read_area(self.t_s_dict["sites_id"])
        return pred_ds
        # return unify_streamflow_unit(pred_ds, area=area, inverse=True)

    def cal_stat_all(self):
        """
        Calculate statistics of outputs(streamflow etc), and inputs(forcing and attributes)

        Returns
        -------
        dict
            a dict with statistic values
        """
        # streamflow
        target_cols = self.data_cfgs["target_cols"]
        stat_dict = {}
        for i in range(len(target_cols)):
            var = target_cols[i]
            if var in self.prcp_norm_cols:
                mean_prep = self.data_source.read_mean_prcp(self.t_s_dict["sites_id"])
                stat_dict[var] = cal_stat_prcp_norm(
                    self.data_target.sel(variable=var).to_numpy(),
                    mean_prep.to_array().to_numpy().T,
                )
            elif var in self.gamma_norm_cols:
                stat_dict[var] = cal_stat_gamma(
                    self.data_target.sel(variable=var).to_numpy()
                )
            else:
                stat_dict[var] = cal_stat(self.data_target.sel(variable=var).to_numpy())

        # forcing
        forcing_lst = self.data_cfgs["relevant_cols"]
        x = self.data_forcing
        for k in range(len(forcing_lst)):
            var = forcing_lst[k]
            if var in self.gamma_norm_cols:
                stat_dict[var] = cal_stat_gamma(x.sel(variable=var).to_numpy())
            else:
                stat_dict[var] = cal_stat(x.sel(variable=var).to_numpy())

        # const attribute
        # attr_data = self.data_attr
        # attr_lst = self.data_cfgs["constant_cols"]
        # for k in range(len(attr_lst)):
        #     var = attr_lst[k]
        #     stat_dict[var] = cal_stat(attr_data.sel(variable=var).to_numpy())

        return stat_dict

    def get_data_obs(self, to_norm: bool = True) -> np.array:
        """
        Get observation values

        Parameters
        ----------
        rm_nan
            if true, fill NaN value with 0
        to_norm
            if true, perform normalization

        Returns
        -------
        np.array
            the output value for modeling
        """
        stat_dict = self.stat_dict
        data = self.data_target
        out = xr.full_like(data, np.nan)
        # if we don't set a copy() here, the attrs of data will be changed, which is not our wish
        out.attrs = copy.deepcopy(data.attrs)
        target_cols = self.data_cfgs["target_cols"]
        for i in range(len(target_cols)):
            var = target_cols[i]
            if var in self.prcp_norm_cols:
                mean_prep = self.data_source.read_mean_prcp(self.t_s_dict["sites_id"])
                out.loc[dict(variable=var)] = _prcp_norm(
                    data.sel(variable=var).to_numpy(),
                    mean_prep.to_array().to_numpy().T,
                    to_norm=True,
                )
                out.attrs["units"][var] = "dimensionless"
        out = _trans_norm(
            out,
            target_cols,
            stat_dict,
            log_norm_cols=self.log_norm_cols,
            to_norm=to_norm,
        )
        return out

    def get_data_ts(self, to_norm=True) -> np.array:
        """
        Get dynamic input data

        Parameters
        ----------
        rm_nan
            if true, fill NaN value with 0
        to_norm
            if true, perform normalization

        Returns
        -------
        np.array
            the dynamic inputs for modeling
        """
        stat_dict = self.stat_dict
        var_lst = self.data_cfgs["relevant_cols"]
        data = self.data_forcing
        data = _trans_norm(
            data, var_lst, stat_dict, log_norm_cols=self.log_norm_cols, to_norm=to_norm
        )
        return data

    def get_data_const(self, to_norm=True) -> np.array:
        """
        Attr data and normalization

        Parameters
        ----------
        rm_nan
            if true, fill NaN value with 0
        to_norm
            if true, perform normalization

        Returns
        -------
        np.array
            the static inputs for modeling
        """
        stat_dict = self.stat_dict
        var_lst = self.data_cfgs["constant_cols"]
        data = self.data_attr
        data = _trans_norm(data, var_lst, stat_dict, to_norm=to_norm)
        return data

    def load_data(self):
        """
        Read data and perform normalization for DL models

        Returns
        -------
        tuple
            x: 3-d  gages_num*time_num*var_num
            y: 3-d  gages_num*time_num*1
            c: 2-d  gages_num*var_num
        """
        x = self.get_data_ts()
        y = self.get_data_obs()
        c = self.get_data_const()
        return x, y, c


class GPM_GFS_Scaler(object):
    def __init__(
        self,
        target_vars: np.array,
        relevant_vars: np.array,
        data_cfgs: dict,
        is_tra_val_te: str,
        data_source: HydroDataset,
        prcp_norm_cols=None,
        gamma_norm_cols=None,
        pbm_norm=False,
    ):
        if prcp_norm_cols is not None:
            prcp_norm_cols = [
                "waterlevel",
            ]

        if gamma_norm_cols is not None:
            gamma_norm_cols = [
                "precipitationCal",
            ]

        self.data_target = target_vars
        self.data_forcing = relevant_vars
        self.data_source = data_source
        self.data_cfgs = data_cfgs
        self.t_w_dict = wrap_t_s_dict(data_source, data_cfgs, is_tra_val_te)
        self.prcp_norm_cols = prcp_norm_cols
        self.gamma_norm_cols = gamma_norm_cols
        # both prcp_norm_cols and gamma_norm_cols use log(\sqrt(x)+.1) method to normalize
        self.log_norm_cols = gamma_norm_cols + prcp_norm_cols
        self.pbm_norm = pbm_norm
        stat_file = os.path.join(data_cfgs["test_path"], "GPM_GFS_Scaler_stat.json")

        if is_tra_val_te == "train" and data_cfgs["stat_dict_file"] is None:
            self.stat_dict = self.cal_stat_all()
            with open(stat_file, "w") as fp:
                json.dump(self.stat_dict, fp)
        else:
            if data_cfgs["stat_dict_file"] is not None:
                shutil.copy(data_cfgs["stat_dict_file"], stat_file)
            assert os.path.isfile(stat_file)
            with open(stat_file, "r") as fp:
                self.stat_dict = json.load(fp)

    def cal_stat_all(self):
        # waterlevel
        target_cols = self.data_cfgs["target_cols"]
        stat_dict = {}
        for i in range(len(target_cols)):
            var = target_cols[i]
            if var in self.prcp_norm_cols:
                mean_prep = self.data_source.read_mean_prcp(self.t_w_dict["sites_id"])
                stat_dict[var] = cal_stat_prcp_norm(
                    self.data_target.sel(variable=var).to_numpy(),
                    mean_prep.to_array().to_numpy().T,
                )
            elif var in self.gamma_norm_cols:
                stat_dict[var] = cal_stat_gamma(
                    self.data_target.sel(variable=var).tp_numpy()
                )
            else:
                stat_dict[var] = cal_stat(self.data_target.sel(variable=var).to_numpy())

        forcing_lst = self.data_cfgs["relevant_cols"]
        x = self.data_forcing
        for k in range(len(forcing_lst)):
            var = forcing_lst[k]
            if var in self.gamma_norm_cols:
                stat_dict[var] = cal_stat_gamma(x.sel(variable=var).to_numpy())
            else:
                stat_dict[var] = cal_stat(x.sel(variable=var).to_numpy())

        return stat_dict

    def load_data(self):
        x = self.get_data_ts()
        y = self.get_data_obs()
        return x, y

    def get_data_ts(self, to_norm=True) -> np.array:
        stat_dict = self.stat_dict
        var_list = self.data_cfgs["relevant_cols"]
        data = self.data_forcing
        data = _trans_norm(
            data, var_list, stat_dict, log_norm_cols=self.log_norm_cols, to_norm=to_norm
        )
        return data

    def get_data_obs(self, to_norm: bool = True) -> np.array:
        stat_dict = self.stat_dict
        data = self.data_target
        out = xr.full_like(data, np.nan)
        out.attrs = copy.deepcopy(data.attrs)
        target_cols = self.data_cfgs["target_cols"]
        for i in range(len(target_cols)):
            var = target_cols[i]
            if var in self.prcp_norm_cols:
                mean_prep = self.data_source.read_mean_prcp(self.t_w_dict["sites_id"])
                out.loc[dict(variable=var)] = _prcp_norm(
                    data.sel(variable=var).to_numpy(),
                    mean_prep.to_array().to_numpy().T,
                    to_norm=True,
                )
                out.attrs["units"][var] = "dimensionless"
        out = _trans_norm(
            out,
            target_cols,
            stat_dict,
            log_norm_cols=self.log_norm_cols,
            to_norm=to_norm,
        )
        return out

    def inverse_transform(self, target_values):
        star_dict = self.stat_dict
        target_cols = self.data_cfgs["target_cols"]
        if self.pbm_norm:
            pred = target_values
        else:
            pred = _trans_norm(
                target_values,
                target_cols,
                star_dict,
                log_norm_cols=self.log_norm_cols,
                to_norm=False,
            )
            for i in range(len(self.data_cfgs["target_cols"])):
                var = self.data_cfgs["target_cols"][i]
                if var in self.prcp_norm_cols:
                    mean_prep = self.data_source.read_mean_prcp(
                        self.t_w_dict["sites_id"]
                    )
                    pred.loc[dict(variable=var)] = _prcp_norm(
                        pred.sel(variable=var).to_numpy(),
                        mean_prep.to_array().to_numpy().T,
                        to_norm=False,
                    )
            # add attrs for units
            pred.attrs.update(self.data_target.attrs)
            # trans to xarray dataset
            pred_ds = pred.to_dataset(dim="variable")
            pred_ds = pred_ds.pint.quantify(pred_ds.attrs["units"])
            # area = self.data_source.read_area(self.t_w_dict["sites_id"])
            # return unify_streamflow_unit(pred_ds, area=area, inverse=True)
            return pred_ds


class GPM_GFS_Scaler_2(object):
    def __init__(
        self,
        target_vars: np.array,
        relevant_vars: dict,
        constant_vars: np.array,
        data_gfs: dict,
        data_soil: dict,
        data_cfgs: dict,
        is_tra_val_te: str,
        data_source: HydroDataset,
        prcp_norm_cols=None,
        gamma_norm_cols=None,
        pbm_norm=False,
    ):
        """
        A class for scaling and normalizing Global Precipitation Measurement (GPM) and Global Forecast System (GFS) datasets.

        This class handles the preprocessing of GPM and GFS datasets for use in hydrological models. It includes functionalities
        for normalizing precipitation data, transforming other relevant and constant variables, and managing datasets for
        different user access levels. The class supports normalization and inverse normalization operations.

        Attributes:
        - data_target: Target variable data (e.g., observed streamflow or water levels).
        - data_forcing: Forcing data variables relevant to the model.
        - data_attr: Constant attribute data for the basins.
        - data_gfs: GFS forecast data.
        - data_soil: soil attributes data.
        - data_source: HydroDataset object containing data sources.
        - data_cfgs: Configuration data for the scaler.
        - t_s_dict: Dictionary for time and site information.
        - prcp_norm_cols: Columns to normalize using precipitation normalization.
        - gamma_norm_cols: Columns to normalize using gamma normalization.
        - pbm_norm: Boolean flag to determine if PBM normalization is used.
        - log_norm_cols: Columns to normalize using logarithmic normalization.
        - stat_dict: Dictionary storing statistics for normalization.

        Methods:
        - cal_stat_all: Calculates statistics for all variables.
        - get_data_obs: Retrieves and normalizes observation data.
        - get_data_ts: Retrieves and normalizes time series data.
        - get_data_gfs: Retrieves and normalizes GFS data.
        - get_data_soil: Retrieves and normalizes soil data.
        - get_data_const: Retrieves and normalizes constant data.
        - load_data: Loads and processes all data types (observations, time series, GFS, constants).
        - inverse_transform: Applies inverse transformation to bring data back to original scale.
        - GPM_GFS_cal_stat_prcp_norm: Calculates statistics for precipitation normalized data.
        - GPM_GFS_cal_stat_gamma: Calculates statistics for gamma normalized data.
        - GPM_GFS_prcp_norm: Normalizes or denormalizes precipitation data.

        The class is designed to support different types of data handling and normalization strategies based on user roles
        (trainer or tester) and the specific requirements of hydrological modeling.
        """

        prcp_norm_cols = [
            "waterlevel",
            "streamflow",
        ]

        gamma_norm_cols = [
            "tp",
            "dswrf",
            "pwat",
            "2r",
            "2sh",
            "2t",
            "tcc",
            "10u",
            "10v",
        ]

        self.data_target = target_vars
        self.data_forcing = relevant_vars
        self.data_attr = constant_vars
        self.data_gfs = data_gfs
        self.data_soil = data_soil
        self.data_source = data_source
        self.data_cfgs = data_cfgs
        self.t_s_dict = wrap_t_s_dict(data_source, data_cfgs, is_tra_val_te)
        self.prcp_norm_cols = prcp_norm_cols
        self.gamma_norm_cols = gamma_norm_cols
        self.pbm_norm = pbm_norm
        # both prcp_norm_cols and gamma_norm_cols use log(\sqrt(x)+.1) method to normalize
        self.log_norm_cols = gamma_norm_cols + prcp_norm_cols
        stat_file = os.path.join(data_cfgs["test_path"], "GPM_GFS_Scaler_2_stat.json")

        if is_tra_val_te == "train" and data_cfgs["stat_dict_file"] is None:
            self.stat_dict = self.cal_stat_all()
            with open(stat_file, "w") as fp:
                json.dump(self.stat_dict, fp)
        else:
            if data_cfgs["stat_dict_file"] is not None:
                if not os.path.exists(data_cfgs["test_path"]):
                    os.makedirs(data_cfgs["test_path"])
                shutil.copy(data_cfgs["stat_dict_file"], stat_file)
            assert os.path.isfile(stat_file)
            with open(stat_file, "r") as fp:
                self.stat_dict = json.load(fp)

    def cal_stat_all(self):
        """
        Calculates statistics for all variables in the dataset for scaling and normalization purposes.

        This method processes various types of data including target variables, rainfall forcing data, GFS forcing data,
        and constant attributes. It calculates statistics for each variable based on the specified normalization methods
        and stores them in a dictionary.

        Steps:
        1. Process target variables: For each target variable specified in the configuration, calculate statistics using
        the appropriate normalization method (e.g., precipitation normalization).
        2. Process rainfall forcing data: For each rainfall-related variable, calculate statistics using gamma normalization.
        3. Process GFS forcing data: For variables related to GFS data, apply gamma normalization and calculate statistics.
        4. Process constant attributes: Calculate basic statistics for constant attribute variables.

        Returns:
        A dictionary containing calculated statistics for each variable. The dictionary keys are the variable names, and
        the values are the corresponding statistical measures needed for normalization.

        This method supports different types of normalization, such as precipitation normalization and gamma normalization,
        tailored to the specific requirements of the dataset and modeling objectives.
        """
        stat_dict = {}

        # y
        target_cols = self.data_cfgs["target_cols"]
        y = self.data_target
        for i in range(len(target_cols)):
            var = target_cols[i]
            if var in self.prcp_norm_cols:
                if isinstance(self.data_source, GPM_GFS):
                    mean_prep = self.data_source.read_mean_prcp(
                        self.t_s_dict["sites_id"],
                        self.data_cfgs["attributes_path"],
                        self.data_cfgs["user"],
                    )
                else:
                    mean_prep = self.data_source.read_mean_prcp(
                        self.t_s_dict["sites_id"], self.data_cfgs["attributes_path"]
                    )
                stat_dict[var] = self.GPM_GFS_cal_stat_prcp_norm(
                    y.sel(variable=var).to_numpy(),
                    mean_prep.to_numpy(),
                )

        # rainfall_forcing
        rainfall = self.data_cfgs["relevant_cols"][0]
        x = self.data_forcing
        for k in range(len(rainfall)):
            var = rainfall[k]
            if var in self.gamma_norm_cols:
                stat_dict[var] = self.GPM_GFS_cal_stat_gamma(x, var)

        # gfs_forcing
        gfs_lst = self.data_cfgs["relevant_cols"][1]
        if gfs_lst != ["None"]:
            data_gfs = self.data_gfs
            for k in range(len(gfs_lst)):
                var = gfs_lst[k]
                if var in self.gamma_norm_cols:
                    stat_dict[var] = self.GPM_GFS_cal_stat_gamma(data_gfs, var)

        # soil_attributes
        soil_lst = self.data_cfgs["relevant_cols"][2]
        if soil_lst != ["None"]:
            data_soil = self.data_soil
            for k in range(len(soil_lst)):
                var = soil_lst[k]
                # if var in self.gamma_norm_cols:
                stat_dict[var] = self.GPM_GFS_cal_stat_gamma(data_soil, var)

        # const attribute
        attr_lst = self.data_cfgs["constant_cols"]
        if attr_lst:
            attr_data = self.data_attr
            for k in range(len(attr_lst)):
                var = attr_lst[k]
                stat_dict[var] = cal_stat(attr_data.sel(variable=var).to_numpy())
        return stat_dict

    def get_data_obs(self, to_norm: bool = True) -> np.array:
        """
        Retrieves and optionally normalizes observation data for target variables.

        This method processes the target data and applies normalization based on the specified methods for each variable.
        It supports different normalization methods, including precipitation normalization and logarithmic normalization.

        Parameters:
        - to_norm: Boolean flag indicating whether to normalize the data (default is True).

        Steps:
        1. Initialize an output dataset with the same structure as the target data but filled with NaN values.
        2. Iterate over each target variable:
        - For precipitation-related variables, apply precipitation normalization using mean precipitation data.
        - For other variables, apply the normalization method as specified in the statistical dictionary.
        3. Optionally normalize the data using the transformation function `_trans_norm` based on the `to_norm` flag.

        Returns:
        An xarray Dataset containing the processed (and optionally normalized) target data. The data structure is similar
        to the input data, but with values transformed according to the specified normalization methods.

        This method is an integral part of data preprocessing, preparing observation data for use in hydrological models
        by ensuring that the data is in a suitable format and scale.
        """
        stat_dict = self.stat_dict
        data = self.data_target
        out = xr.full_like(data, np.nan)
        out.attrs = copy.deepcopy(data.attrs)
        target_cols = self.data_cfgs["target_cols"]
        for i in range(len(target_cols)):
            var = target_cols[i]
            if var in self.prcp_norm_cols:
                if isinstance(self.data_source, GPM_GFS):
                    mean_prep = self.data_source.read_mean_prcp(
                        self.t_s_dict["sites_id"],
                        self.data_cfgs["attributes_path"],
                        self.data_cfgs["user"],
                    )
                else:
                    mean_prep = self.data_source.read_mean_prcp(
                        self.t_s_dict["sites_id"], self.data_cfgs["attributes_path"]
                    )
                out.loc[dict(variable=var)] = self.GPM_GFS_prcp_norm(
                    data.sel(variable=var).to_numpy(),
                    mean_prep.to_numpy(),
                    to_norm=True,
                )
                out.attrs["units"][var] = "dimensionless"
        out = _trans_norm(
            out,
            target_cols,
            stat_dict,
            log_norm_cols=self.log_norm_cols,
            to_norm=to_norm,
        )
        return out

    def get_data_ts(self, to_norm=True) -> dict:
        """
        Retrieves and optionally normalizes time series data for relevant variables.

        This method processes the time series (forcing) data for each basin and applies normalization as specified.
        It uses a transformation function to normalize the data based on the given statistical dictionary and variable list.

        Parameters:
        - to_norm: Boolean flag indicating whether to normalize the data (default is True).

        Process:
        1. Iterates through each basin in the time series data.
        2. Applies the normalization transformation (`_trans_norm`) to the data for each basin.
        This includes both standard and logarithmic normalization, based on the variable types and configuration settings.
        3. Updates the data dictionary with the transformed data for each basin.

        Returns:
        A dictionary where keys are basin IDs, and values are the corresponding xarray Datasets of processed (and optionally normalized) time series data for each basin.

        This method is crucial for preparing time series data for hydrological modeling, ensuring consistency and comparability
        across different basins and variables.
        """
        stat_dict = self.stat_dict
        var_list = self.data_cfgs["relevant_cols"][0]
        data = self.data_forcing
        for id, basin in data.items():
            basin = _trans_norm(
                basin,
                var_list,
                stat_dict,
                log_norm_cols=self.log_norm_cols,
                to_norm=to_norm,
            )
            data[id] = basin
        return data

    def get_data_gfs(self, to_norm=True) -> dict:
        """
        Retrieves and optionally normalizes Global Forecast System (GFS) data for each basin.

        This method processes the GFS data, which is a type of forcing data, for each basin. It applies normalization transformations based on specified statistical parameters and variable lists. The method is designed to handle GFS data variables, preparing them for use in hydrological modeling.

        Parameters:
        - to_norm: Boolean flag indicating whether to normalize the data (default is True).

        Process:
        1. Iterates through each basin in the GFS data.
        2. For each basin, applies the normalization transformation (`_trans_norm`) to the GFS data.
        This transformation is based on the statistical dictionary, variable list, and logarithmic normalization settings.
        3. Updates the GFS data dictionary with the transformed data for each basin.

        Returns:
        A dictionary where keys are basin IDs, and values are xarray Datasets of processed (and optionally normalized) GFS data for each basin.

        This method ensures that GFS data is appropriately scaled and normalized for integration into hydrological models, enhancing the consistency and accuracy of the modeling process.
        """
        stat_dict = self.stat_dict
        var_list = self.data_cfgs["relevant_cols"][1]
        data = self.data_gfs
        for id, basin in data.items():
            basin = _trans_norm(
                basin,
                var_list,
                stat_dict,
                log_norm_cols=self.log_norm_cols,
                to_norm=to_norm,
            )
            data[id] = basin
        return data

    def get_data_soil(self, to_norm=True) -> dict:
        """
        Retrieves and optionally normalizes soil attributes data for each basin.

        This method processes the soil attributes data, which is a type of forcing data, for each basin. It applies normalization transformations based on specified statistical parameters and variable lists. The method is designed to handle soil attributes data variables, preparing them for use in hydrological modeling.

        Parameters:
        - to_norm: Boolean flag indicating whether to normalize the data (default is True).

        Process:
        1. Iterates through each basin in the soil attributes data.
        2. For each basin, applies the normalization transformation (`_trans_norm`) to the soil attributes data.
        This transformation is based on the statistical dictionary, variable list, and logarithmic normalization settings.
        3. Updates the soil attributes data dictionary with the transformed data for each basin.

        Returns:
        A dictionary where keys are basin IDs, and values are xarray Datasets of processed (and optionally normalized) soil attributes data for each basin.

        This method ensures that soil attributes data is appropriately scaled and normalized for integration into hydrological models, enhancing the consistency and accuracy of the modeling process.
        """
        stat_dict = self.stat_dict
        var_list = self.data_cfgs["relevant_cols"][2]
        data = self.data_soil
        for id, basin in data.items():
            basin = _trans_norm(
                basin,
                var_list,
                stat_dict,
                log_norm_cols=self.log_norm_cols,
                to_norm=to_norm,
            )
            data[id] = basin
        return data

    def get_data_const(self, to_norm=True) -> np.array:
        """
        Retrieves and optionally normalizes constant attribute data.

        This method processes constant attribute data, which typically includes static features or characteristics of the basins. It applies normalization based on the statistical parameters provided, ensuring that the constant data is prepared for use in hydrological modeling.

        Parameters:
        - to_norm: Boolean flag indicating whether to normalize the data (default is True).

        Process:
        1. Retrieves the statistical dictionary and list of constant variables from the class attributes.
        2. Applies the normalization transformation (`_trans_norm`) to the constant attribute data.
        This transformation is guided by the statistical dictionary and variable list, and it's based on the `to_norm` parameter.
        3. Returns the processed data, which is either normalized or kept in its original scale based on the `to_norm` flag.

        Returns:
        An xarray Dataset or NumPy array (depending on the data structure) containing the processed constant attribute data.

        The normalization of constant data is important for maintaining consistency across various datasets in hydrological models, especially when these attributes are used in conjunction with other time-varying datasets.
        """
        stat_dict = self.stat_dict
        var_lst = self.data_cfgs["constant_cols"]
        data = self.data_attr
        data = _trans_norm(data, var_lst, stat_dict, to_norm=to_norm)
        return data

    def load_data(self):
        """
        Loads and consolidates various types of data for hydrological modeling.

        This method is a comprehensive function that calls other methods to retrieve and process different datasets, including time series data, observation data, constant attributes, and GFS data. It organizes these datasets into a structured format suitable for use in modeling processes.

        Process:
        1. Retrieves time series data (forcing data) using the `get_data_ts` method.
        2. Retrieves observation data (target variables) using the `get_data_obs` method.
        3. Retrieves constant attribute data using the `get_data_const` method, if constant columns are specified in the configuration.
        4. Retrieves GFS data using the `get_data_gfs` method, if relevant GFS columns are specified.
        5. Retrieves soil attributes data using the 'get_data_soil' method, if relevant soil columns are specified.

        Returns:
        A tuple containing:
        - x: Time series data for each basin.
        - y: Observation data for target variables.
        - c: Constant attribute data for each basin (or None if not applicable).
        - g: GFS data for each basin (or None if not relevant).
        - s: soil attributes data for each basin (or None if not revevant)

        This method simplifies the process of data preparation by providing a single entry point to gather all necessary datasets for hydrological modeling, ensuring that they are properly normalized and ready for analysis.
        """
        x = self.get_data_ts()
        y = self.get_data_obs()
        c = self.get_data_const() if self.data_cfgs["constant_cols"] else None
        g = (
            self.get_data_gfs()
            if self.data_cfgs["relevant_cols"][1] != ["None"]
            else None
        )
        s = (
            self.get_data_soil()
            if self.data_cfgs["relevant_cols"][2] != ["None"]
            else None
        )
        return x, y, c, g, s

    def inverse_transform(self, target_values):
        """
        Applies the inverse transformation to the target values to convert them back to their original scale.

        This method is used to reverse the normalization applied to the target data, making the predictions interpretable in their original context. It is particularly useful for transforming model output back to its original scale after prediction.

        Parameters:
        - target_values: xarray Dataset or NumPy array containing the normalized target values to be inverse transformed.

        Process:
        1. Checks if PBM normalization is used. If so, keeps the predictions as is.
        2. Otherwise, applies the inverse normalization transformation using `_trans_norm` to the target values.
        3. For precipitation-related variables, further processes the data using precipitation normalization methods.
        4. Updates the attributes of the predictions to match the original target data attributes.
        5. Converts the xarray Dataset to a Pint-quantified dataset for unit handling.

        Returns:
        An xarray Dataset containing the inverse transformed data, scaled back to its original units and dimensions.

        This method is essential for interpreting model predictions in real-world units and scales, especially in applications where understanding the absolute scale of predictions is crucial.
        """
        star_dict = self.stat_dict
        target_cols = self.data_cfgs["target_cols"]
        if self.pbm_norm:
            pred = target_values
        else:
            pred = _trans_norm(
                target_values,
                target_cols,
                star_dict,
                log_norm_cols=self.log_norm_cols,
                to_norm=False,
            )
            for i in range(len(self.data_cfgs["target_cols"])):
                var = self.data_cfgs["target_cols"][i]
                if var in self.prcp_norm_cols:
                    if isinstance(self.data_source, GPM_GFS):
                        mean_prep = self.data_source.read_mean_prcp(
                            self.t_s_dict["sites_id"],
                            self.data_cfgs["attributes_path"],
                            self.data_cfgs["user"],
                        )
                    else:
                        mean_prep = self.data_source.read_mean_prcp(
                            self.t_s_dict["sites_id"], self.data_cfgs["attributes_path"]
                        )
                    pred.loc[dict(variable=var)] = self.GPM_GFS_prcp_norm(
                        pred.sel(variable=var).to_numpy(),
                        mean_prep.to_numpy(),
                        to_norm=False,
                    )

            pred.attrs.update(self.data_target.attrs)
            pred_ds = pred.to_dataset(dim="variable")
            pred_ds = pred_ds.pint.quantify(pred_ds.attrs["units"])
            return pred_ds

    def GPM_GFS_cal_stat_prcp_norm(self, x, meanprep):
        """
        Calculates statistical parameters for precipitation-normalized data.

        This method is designed to process and normalize precipitation data by adjusting it relative to a mean precipitation value. It is useful for standardizing precipitation measurements across different locations or time periods, making them comparable.

        Parameters:
        - x: An array of observed precipitation values that need to be normalized.
        - meanprep: An array of mean precipitation values used for normalization.

        Process:
        1. Creates a temporary array (`tempprep`) by replicating the mean precipitation values to match the dimensions of `x`.
        2. Normalizes the precipitation values (`x`) by dividing them by the corresponding mean precipitation values (`tempprep`).
        3. Calculates and returns statistical parameters for the normalized data using the `cal_stat_gamma` function.

        Returns:
        Statistical parameters of the normalized precipitation data, useful for understanding the distribution and variation of precipitation after normalization.

        This method is a part of the data preprocessing steps in hydrological models, ensuring that precipitation data from different sources or time periods is normalized for consistency and comparability.
        """
        tempprep = np.tile(meanprep, (x.shape[0], 1))
        flowua = x / tempprep
        return cal_stat_gamma(flowua)

    def GPM_GFS_cal_stat_gamma(self, x, var):
        """
        Calculates statistical parameters for data using a gamma distribution normalization approach.

        This method processes data from multiple basins, normalizes it using a transformation suitable for gamma distributions, and then calculates statistical indicators. It is particularly useful for variables where the data distribution is skewed or where a gamma distribution is a good fit.

        Parameters:
        - x: A dictionary or collection of data arrays from multiple basins.
        - var: The specific variable for which the statistics are to be calculated.

        Process:
        1. Iterates through each basin's data, selecting and flattening the array for the specified variable.
        2. Removes NaN values and combines data from all basins into a single array.
        3. Applies a logarithmic transformation suitable for gamma distributions to the combined data.
        4. Removes any NaN values that may arise post-transformation.
        5. Calculates and returns statistical indicators using the `cal_4_stat_inds` function.

        Returns:
        A set of statistical indicators (like mean, variance, etc.) for the transformed data, which are essential for understanding the normalized distribution of the specified variable.

        This method is a key component of data preprocessing in hydrological models, particularly for variables that are better represented by a gamma distribution, enhancing the robustness and accuracy of the modeling process.
        """
        combined = np.array([])
        for basin in x.values():
            a = basin.sel(variable=var).to_numpy()
            a = a.flatten()
            a = a[~np.isnan(a)]
            combined = np.hstack((combined, a))
        b = np.log10(np.sqrt(combined) + 0.1)
        b = b[~np.isnan(b)]
        return cal_4_stat_inds(b)

    def GPM_GFS_prcp_norm(
        self, x: np.array, mean_prep: np.array, to_norm: bool
    ) -> np.array:
        """
        Applies or reverses precipitation normalization to the given data array.

        This method normalizes or denormalizes precipitation data based on mean precipitation values. Normalization is applied by dividing the original data by the mean precipitation values, and denormalization is done by multiplying the normalized data by the mean precipitation values.

        Parameters:
        - x: A NumPy array containing precipitation data to be normalized or denormalized.
        - mean_prep: A NumPy array of mean precipitation values used for normalization or denormalization.
        - to_norm: A boolean flag indicating whether to normalize (True) or denormalize (False) the data.

        Returns:
        A NumPy array of either normalized or denormalized precipitation data, depending on the value of 'to_norm'.

        The normalization process is critical for adjusting precipitation data to a common scale, especially when combining or comparing data across different regions or time periods. Conversely, denormalization is useful for converting the data back to its original scale, particularly for interpretation or presentation purposes.
        """
        tempprep = np.tile(mean_prep, (x.shape[0], 1))
        return x / tempprep if to_norm else x * tempprep


class Muti_Basin_GPM_GFS_SCALER(object):
    def __init__(
        self,
        target_vars: np.array,
        relevant_vars: dict,
        constant_vars: np.array = None,
        data_gfs: dict = None,
        data_soil: dict = None,
        data_cfgs: dict = None,
        is_tra_val_te: str = None,
        **kwargs,
    ):
        """
        A class for handling the scaling and normalization of data across multiple basins using the GPM and GFS datasets.

        This class is designed to initialize and manage a specific scaler (e.g., GPM_GFS_Scaler) for multiple basin datasets.
        It configures the scaler based on provided data configurations and parameters, and applies the scaling operations to the
        target variables, relevant variables, and constant variables of the data.

        Attributes:
        - data_cfgs: Configuration dictionary specifying scaler settings and parameters.
        - x, y, c, g, s: Scaled and normalized data for time series (x), observations (y), constant attributes (c), GFS data (g), and soil attributes data.
        - target_scaler: An instance of the scaler class (e.g., GPM_GFS_Scaler_2) used for data normalization and scaling.

        Methods:
        - __init__: Initializes the scaler with the provided data and configurations.

        The class supports different types of data scaling and normalization, determined by the 'scaler' type specified in the
        data configurations. It is tailored for hydrological modeling applications involving multiple basins and complex datasets.

        Usage:
        - Initialize the class with target variables, relevant variables, optional constant variables, optional GFS data,
        data configurations, and the train/validation/test flag.
        - Access the normalized data through the class attributes.
        """

        self.data_cfgs = data_cfgs
        scaler_type = data_cfgs["scaler"]
        if scaler_type == "GPM_GFS_Scaler":
            assert "data_source" in list(kwargs.keys())
            gamma_norm_cols = data_cfgs["scaler_params"]["gamma_norm_cols"]
            prcp_norm_cols = data_cfgs["scaler_params"]["prcp_norm_cols"]
            pbm_norm = data_cfgs["scaler_params"]["pbm_norm"]
            scaler = GPM_GFS_Scaler_2(
                target_vars=target_vars,
                relevant_vars=relevant_vars,
                constant_vars=constant_vars,
                data_gfs=data_gfs,
                data_soil=data_soil,
                data_cfgs=data_cfgs,
                is_tra_val_te=is_tra_val_te,
                data_source=kwargs["data_source"],
                prcp_norm_cols=prcp_norm_cols,
                gamma_norm_cols=gamma_norm_cols,
                pbm_norm=pbm_norm,
            )
            self.x, self.y, self.c, self.g, self.s = scaler.load_data()
            self.target_scaler = scaler
        print("Finish Normalization\n")


# Todo
class Muti_Basin_Batch_Loading_SCALER(object):
    def __init__(
        self,
        target_vars: np.array,
        relevant_vars: dict,
        data_cfgs: dict = None,
        minio_cfgs: dict = None,
        t_s_dict: dict = None,
        is_tra_val_te: str = None,
        **kwargs,
    ):
        self.data_cfgs = data_cfgs
        scaler_type = data_cfgs["scaler"]
        if scaler_type == "GPM_GFS_Scaler":
            gamma_norm_cols = data_cfgs["scaler_params"]["gamma_norm_cols"]
            prcp_norm_cols = data_cfgs["scaler_params"]["prcp_norm_cols"]
            scaler = GPM_GFS_Scaler_3(
                target_vars=target_vars,
                relevant_vars=relevant_vars,
                data_cfgs=data_cfgs,
                minio_cfgs=minio_cfgs,
                t_s_dict=t_s_dict,
                is_tra_val_te=is_tra_val_te,
                prcp_norm_cols=prcp_norm_cols,
                gamma_norm_cols=gamma_norm_cols,
            )
        print("Finish Normalization\n")


# Todo
class GPM_GFS_Scaler_3(object):
    def __init__(
        self,
        target_vars: np.array,
        relevant_vars: dict,
        data_cfgs: dict,
        minio_cfgs: dict,
        t_s_dict: dict,
        is_tra_val_te: str,
        prcp_norm_cols=None,
        gamma_norm_cols=None,
    ):
        prcp_norm_cols = [
            "waterlevel",
            "streamflow",
        ]

        gamma_norm_cols = [
            "tp",
        ]
        self.t_s_dict = t_s_dict
        self.data_target = target_vars
        self.data_forcing = relevant_vars
        self.data_cfgs = data_cfgs
        self.minio_cfgs = minio_cfgs
        self.prcp_norm_cols = prcp_norm_cols
        self.gamma_norm_cols = gamma_norm_cols
        self.log_norm_cols = gamma_norm_cols + prcp_norm_cols
        if is_tra_val_te == "train" and data_cfgs["stat_dict_file"] is None:
            self.stat_dict = self.cal_stat_all()

    def cal_stat_all(self):
        stat_dict = {}

        x = self.data_forcing
        forcing_lst = self.data_cfgs["relevant_cols"]
        for k in range(len(forcing_lst)):
            var = forcing_lst[k]
            if var in self.gamma_norm_cols:
                stat_dict[var] = self.GPM_GFS_cal_stat_gamma(x, var)

        y = self.data_target
        target_cols = self.data_cfgs["target_cols"]
        for k in range(len(target_cols)):
            var = target_cols[k]
            if var in self.prcp_norm_cols:
                meanprep = self.read_mean_prcp(self.t_s_dict["sites_id"])
                stat_dict[var] = self.GPM_GFS_cal_stat_prcp_norm(
                    y.sel(variable=var).to_numpy(),
                    meanprep.to_array().to_numpy(),
                )
        return stat_dict

    def cal_5_stat_inds(self, b):
        p10 = np.percentile(b, 10).astype(float)
        p90 = np.percentile(b, 90).astype(float)
        mean = np.mean(b).astype(float)
        std = np.std(b).astype(float)
        if std < 0.001:
            std = 1
        return [p10, p90, mean, std, len(b)]

    def GPM_GFS_cal_stat_prcp_norm(self, y, meanprep):
        tempprep = np.tile(meanprep, (y.shape[0], 1))
        flowua = y / tempprep
        a = flowua.flatten()
        b = a[~np.isnan(a)]
        b = np.log10(np.sqrt(b) + 0.1)
        return self.cal_5_stat_inds(b)

    def GPM_GFS_cal_stat_gamma(self, x, var):
        combined = np.array([])
        for basin in x.values():
            a = basin.sel(variable=var).to_numpy()
            a = a.flatten()
            a = a[~np.isnan(a)]
            combined = np.hstack((combined, a))
        b = np.log10(np.sqrt(combined) + 0.1)
        b = b[~np.isnan(b)]
        return self.cal_5_stat_inds(b)

    def GPM_GFS_prcp_norm(
        self, x: np.array, mean_prep: np.array, to_norm: bool
    ) -> np.array:
        tempprep = np.tile(mean_prep, (x.shape[0], 1))
        return x / tempprep if to_norm else x * tempprep

    def read_mean_prcp(self, gage_id_lst):
        pass<|MERGE_RESOLUTION|>--- conflicted
+++ resolved
@@ -223,15 +223,7 @@
                 "streamflow",
             ]
         if gamma_norm_cols is None:
-<<<<<<< HEAD
-            gamma_norm_cols = [
-                "p_mean",
-                "prcp",
-                "temperature"
-            ]
-=======
             gamma_norm_cols = ["p_mean", "prcp", "temperature"]
->>>>>>> f1a38ef2
         self.data_target = target_vars
         self.data_forcing = relevant_vars
         self.data_attr = constant_vars
