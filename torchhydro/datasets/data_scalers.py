import copy
import json
import os
import pickle as pkl
import shutil
import pint_xarray  # noqa: F401
import xarray as xr
import numpy as np
from sklearn.preprocessing import (
    StandardScaler,
    RobustScaler,
    MinMaxScaler,
    MaxAbsScaler,
)

from hydroutils.hydro_stat import (
    cal_stat_prcp_norm,
    cal_stat_gamma,
    cal_stat,
    cal_4_stat_inds,
)
<<<<<<< HEAD
from hydrodata.reader.data_source import HydroBasins
=======
from hydrodatasource.reader.data_source import HydroBasins
>>>>>>> 4b7fb129

from torchhydro.datasets.data_utils import (
    _trans_norm,
    _prcp_norm,
    wrap_t_s_dict,
    unify_streamflow_unit,
)

SCALER_DICT = {
    "StandardScaler": StandardScaler,
    "RobustScaler": RobustScaler,
    "MinMaxScaler": MinMaxScaler,
    "MaxAbsScaler": MaxAbsScaler,
}


class ScalerHub(object):
    """
    A class for Scaler
    """

    def __init__(
        self,
        target_vars: np.array,
        relevant_vars: np.array,
        constant_vars: np.array = None,
        data_cfgs: dict = None,
        is_tra_val_te: str = None,
        data_source: object = None,
        **kwargs,
    ):
        """
        Perform normalization

        Parameters
        ----------
        target_vars
            output variables
        relevant_vars
            dynamic input variables
        constant_vars
            static input variables
        other_vars
            other required variables
        data_cfgs
            configs for reading data
        is_tra_val_te
            train, valid or test
        kwargs
            other optional parameters for ScalerHub
        """
        self.data_cfgs = data_cfgs
        norm_keys = ["target_vars", "relevant_vars", "constant_vars"]
        norm_dict = {}
        scaler_type = data_cfgs["scaler"]
        if scaler_type == "DapengScaler":
            gamma_norm_cols = data_cfgs["scaler_params"]["gamma_norm_cols"]
            prcp_norm_cols = data_cfgs["scaler_params"]["prcp_norm_cols"]
            pbm_norm = data_cfgs["scaler_params"]["pbm_norm"]
            scaler = DapengScaler(
                target_vars,
                relevant_vars,
                constant_vars,
                data_cfgs,
                is_tra_val_te,
                prcp_norm_cols=prcp_norm_cols,
                gamma_norm_cols=gamma_norm_cols,
                pbm_norm=pbm_norm,
                data_source=data_source,
            )
            x, y, c = scaler.load_data()
            self.target_scaler = scaler

        elif scaler_type in SCALER_DICT.keys():
            # TODO: not fully tested, espacially for pbm models
            all_vars = [target_vars, relevant_vars, constant_vars]
            for i in range(len(all_vars)):
                data_tmp = all_vars[i]
                scaler = SCALER_DICT[scaler_type]()
                if data_tmp.ndim == 3:
                    # for forcings and outputs
                    num_instances, num_time_steps, num_features = data_tmp.shape
                    data_tmp = data_tmp.to_numpy().reshape(-1, num_features)
                    save_file = os.path.join(
                        data_cfgs["test_path"], f"{norm_keys[i]}_scaler.pkl"
                    )
                    if is_tra_val_te == "train" and data_cfgs["stat_dict_file"] is None:
                        data_norm = scaler.fit_transform(data_tmp)
                        # Save scaler in test_path for valid/test
                        with open(save_file, "wb") as outfile:
                            pkl.dump(scaler, outfile)
                    else:
                        if data_cfgs["stat_dict_file"] is not None:
                            shutil.copy(data_cfgs["stat_dict_file"], save_file)
                        if not os.path.isfile(save_file):
                            raise FileNotFoundError(
                                "Please genereate xx_scaler.pkl file"
                            )
                        with open(save_file, "rb") as infile:
                            scaler = pkl.load(infile)
                            data_norm = scaler.transform(data_tmp)
                    data_norm = data_norm.reshape(
                        num_instances, num_time_steps, num_features
                    )
                else:
                    # for attributes
                    save_file = os.path.join(
                        data_cfgs["test_path"], f"{norm_keys[i]}_scaler.pkl"
                    )
                    if is_tra_val_te == "train" and data_cfgs["stat_dict_file"] is None:
                        data_norm = scaler.fit_transform(data_tmp)
                        # Save scaler in test_path for valid/test
                        with open(save_file, "wb") as outfile:
                            pkl.dump(scaler, outfile)
                    else:
                        if data_cfgs["stat_dict_file"] is not None:
                            shutil.copy(data_cfgs["stat_dict_file"], save_file)
                        assert os.path.isfile(save_file)
                        with open(save_file, "rb") as infile:
                            scaler = pkl.load(infile)
                            data_norm = scaler.transform(data_tmp)
                norm_dict[norm_keys[i]] = data_norm
                if i == 0:
                    self.target_scaler = scaler
            x = norm_dict["relevant_vars"]
            y = norm_dict["target_vars"]
            c = norm_dict["constant_vars"]
        else:
            raise NotImplementedError(
                "We don't provide this Scaler now!!! Please choose another one: DapengScaler or key in SCALER_DICT"
            )
        print("Finish Normalization\n")
        self.x = x
        self.y = y
        self.c = c


class DapengScaler(object):
    def __init__(
        self,
        target_vars: np.array,
        relevant_vars: np.array,
        constant_vars: np.array,
        data_cfgs: dict,
        is_tra_val_te: str,
        other_vars: dict = None,
        prcp_norm_cols=None,
        gamma_norm_cols=None,
        pbm_norm=False,
        data_source: object = None,
    ):
        """
        The normalization and denormalization methods from Dapeng's 1st WRR paper.
        Some use StandardScaler, and some use special norm methods

        Parameters
        ----------
        target_vars
            output variables
        relevant_vars
            input dynamic variables
        constant_vars
            input static variables
        data_cfgs
            data parameter config in data source
        is_tra_val_te
            train/valid/test
        other_vars
            if more input are needed, list them in other_vars
        prcp_norm_cols
            data items which use _prcp_norm method to normalize
        gamma_norm_cols
            data items which use log(\sqrt(x)+.1) method to normalize
        pbm_norm
            if true, use pbm_norm method to normalize; the output of pbms is not normalized data, so its inverse is different.
        """
        if prcp_norm_cols is None:
            prcp_norm_cols = [
                "streamflow",
            ]
        if gamma_norm_cols is None or isinstance(data_source, HydroBasins):
            gamma_norm_cols = [
                "p_mean",
                "prcp",
                "temperature",
                "total_precipitation",
                "gpm_tp",
                "gfs_tp",
                "pwat",
            ]
        self.data_target = target_vars
        self.data_forcing = relevant_vars
        self.data_attr = constant_vars
        self.data_cfgs = data_cfgs
        self.t_s_dict = wrap_t_s_dict(data_cfgs, is_tra_val_te)
        self.data_other = other_vars
        self.prcp_norm_cols = prcp_norm_cols
        self.gamma_norm_cols = gamma_norm_cols
        # both prcp_norm_cols and gamma_norm_cols use log(\sqrt(x)+.1) method to normalize
        self.log_norm_cols = gamma_norm_cols + prcp_norm_cols
        self.pbm_norm = pbm_norm
        self.data_source = data_source
        # save stat_dict of training period in test_path for valid/test
        stat_file = os.path.join(data_cfgs["test_path"], "dapengscaler_stat.json")
        # for testing sometimes such as pub cases, we need stat_dict_file from trained dataset
        if is_tra_val_te == "train" and data_cfgs["stat_dict_file"] is None:
            self.stat_dict = self.cal_stat_all()
            with open(stat_file, "w") as fp:
                json.dump(self.stat_dict, fp)
        else:
            # for valid/test, we need to load stat_dict from train
            if data_cfgs["stat_dict_file"] is not None:
                # we used a assigned stat file, typically for PUB exps
                shutil.copy(data_cfgs["stat_dict_file"], stat_file)
            assert os.path.isfile(stat_file)
            with open(stat_file, "r") as fp:
                self.stat_dict = json.load(fp)

    def inverse_transform(self, target_values):
        """
        Denormalization for output variables

        Parameters
        ----------
        target_values
            output variables

        Returns
        -------
        np.array
            denormalized predictions
        """
        stat_dict = self.stat_dict
        target_cols = self.data_cfgs["target_cols"]
        if self.pbm_norm:
            # for pbm's output, its unit is mm/day, so we don't need to recover its unit
            pred = target_values
        else:
            pred = _trans_norm(
                target_values,
                target_cols,
                stat_dict,
                log_norm_cols=self.log_norm_cols,
                to_norm=False,
            )
            for i in range(len(self.data_cfgs["target_cols"])):
                var = self.data_cfgs["target_cols"][i]
                if var in self.prcp_norm_cols:
                    if var == 'qobs_mm_per_hour': # should be deleted
                        mean_prep = self.read_attr_xrdataset(
                            self.t_s_dict["sites_id"],
                            ["p_mean"]
                        )
                        pred.loc[dict(variable=var)] = _prcp_norm(
                            pred.sel(variable=var).to_numpy(),
                            mean_prep.to_array().to_numpy().T,
                            to_norm=False,
                        )
                    elif isinstance(self.data_source, HydroBasins):
                        mean_prep = self.data_source.read_MP(
                            self.t_s_dict["sites_id"],
<<<<<<< HEAD
                            self.data_cfgs["attributes_path"],
=======
                            self.data_cfgs["data_path"]["attributes"],
>>>>>>> 4b7fb129
                        )
                        pred.loc[dict(variable=var)] = self.mean_prcp_norm(
                            pred.sel(variable=var).to_numpy().T,
                            mean_prep.to_numpy(),
                            to_norm=False,
                        )
                    else:
                        mean_prep = self.data_source.read_mean_prcp(
                            self.t_s_dict["sites_id"]
                        )
                        pred.loc[dict(variable=var)] = _prcp_norm(
                            pred.sel(variable=var).to_numpy(),
                            mean_prep.to_array().to_numpy().T,
                            to_norm=False,
                        )
        # add attrs for units
        pred.attrs.update(self.data_target.attrs)
        # trans to xarray dataset
        pred_ds = pred.to_dataset(dim="variable")

        return pred_ds

    def cal_stat_all(self):
        """
        Calculate statistics of outputs(streamflow etc), and inputs(forcing and attributes)

        Returns
        -------
        dict
            a dict with statistic values
        """
        # streamflow
        target_cols = self.data_cfgs["target_cols"]
        stat_dict = {}
        for i in range(len(target_cols)):
            var = target_cols[i]
            if var in self.prcp_norm_cols:
                if var == 'qobs_mm_per_hour': # should be deleted if data all in minio
                    mean_prep = self.read_attr_xrdataset(
                        self.t_s_dict["sites_id"],
                        ["p_mean"]
                    )
                    stat_dict[var] = cal_stat_prcp_norm(
                        self.data_target.sel(variable=var).to_numpy(),
                        mean_prep.to_array().to_numpy().T,
                    )
                elif isinstance(self.data_source, HydroBasins):
                    mean_prep = self.data_source.read_MP(
                        self.t_s_dict["sites_id"],
<<<<<<< HEAD
                        self.data_cfgs["attributes_path"],
=======
                        self.data_cfgs["data_path"]["attributes"],
>>>>>>> 4b7fb129
                    )
                    stat_dict[var] = self.mean_cal_stat_prcp_norm(
                        self.data_target.sel(variable=var).to_numpy().T,
                        mean_prep.to_numpy(),
                    )
                else:
                    mean_prep = self.data_source.read_mean_prcp(
                        self.t_s_dict["sites_id"]
                    )
                    stat_dict[var] = cal_stat_prcp_norm(
                        self.data_target.sel(variable=var).to_numpy(),
                        mean_prep.to_array().to_numpy().T,
                    )
            elif var in self.gamma_norm_cols:
                stat_dict[var] = cal_stat_gamma(
                    self.data_target.sel(variable=var).to_numpy()
                )
            else:
                stat_dict[var] = cal_stat(self.data_target.sel(variable=var).to_numpy())

        # forcing
        forcing_lst = self.data_cfgs["relevant_cols"]
        x = self.data_forcing
        for k in range(len(forcing_lst)):
            var = forcing_lst[k]
            if var in self.gamma_norm_cols:
                stat_dict[var] = cal_stat_gamma(x.sel(variable=var).to_numpy())
            else:
                stat_dict[var] = cal_stat(x.sel(variable=var).to_numpy())

        # const attribute
        attr_data = self.data_attr
        attr_lst = self.data_cfgs["constant_cols"]
        for k in range(len(attr_lst)):
            var = attr_lst[k]
            stat_dict[var] = cal_stat(attr_data.sel(variable=var).to_numpy())

        return stat_dict

    def get_data_obs(self, to_norm: bool = True) -> np.array:
        """
        Get observation values

        Parameters
        ----------
        rm_nan
            if true, fill NaN value with 0
        to_norm
            if true, perform normalization

        Returns
        -------
        np.array
            the output value for modeling
        """
        stat_dict = self.stat_dict
        data = self.data_target
        out = xr.full_like(data, np.nan)
        # if we don't set a copy() here, the attrs of data will be changed, which is not our wish
        out.attrs = copy.deepcopy(data.attrs)
        target_cols = self.data_cfgs["target_cols"]
        for i in range(len(target_cols)):
            var = target_cols[i]
            if var in self.prcp_norm_cols:
                if var == 'qobs_mm_per_hour':# should be deleted
                    mean_prep = self.read_attr_xrdataset(
                        self.t_s_dict["sites_id"],
                        ["p_mean"]
                    )
                    out.loc[dict(variable=var)] = _prcp_norm(
                        data.sel(variable=var).to_numpy(),
                        mean_prep.to_array().to_numpy().T,
                        to_norm=True,
                    )
                elif isinstance(self.data_source, HydroBasins):
                    mean_prep = self.data_source.read_MP(
                        self.t_s_dict["sites_id"],
<<<<<<< HEAD
                        self.data_cfgs["attributes_path"],
=======
                        self.data_cfgs["data_path"]["attributes"],
>>>>>>> 4b7fb129
                    )
                    out.loc[dict(variable=var)] = self.mean_prcp_norm(
                        data.sel(variable=var).to_numpy().T,
                        mean_prep.to_numpy(),
                        to_norm=True,
                    )                  
                else:
                    mean_prep = self.data_source.read_mean_prcp(
                        self.t_s_dict["sites_id"]
                    )
                    out.loc[dict(variable=var)] = _prcp_norm(
                        data.sel(variable=var).to_numpy(),
                        mean_prep.to_array().to_numpy().T,
                        to_norm=True,
                    )
                out.attrs["units"][var] = "dimensionless"
        out = _trans_norm(
            out,
            target_cols,
            stat_dict,
            log_norm_cols=self.log_norm_cols,
            to_norm=to_norm,
        )
        return out
    
    # temporarily used, it's related to hydrodataset
    def read_attr_xrdataset(self, gage_id_lst=None, var_lst=None, **kwargs):
        if var_lst is None or len(var_lst) == 0:
            return None
        attr = xr.open_dataset(os.path.join("/ftproot", "camelsus_attributes_us.nc"))
        return attr[var_lst].sel(basin=gage_id_lst)

    def get_data_ts(self, to_norm=True) -> np.array:
        """
        Get dynamic input data

        Parameters
        ----------
        rm_nan
            if true, fill NaN value with 0
        to_norm
            if true, perform normalization

        Returns
        -------
        np.array
            the dynamic inputs for modeling
        """
        stat_dict = self.stat_dict
        var_lst = self.data_cfgs["relevant_cols"]
        data = self.data_forcing
        data = _trans_norm(
            data, var_lst, stat_dict, log_norm_cols=self.log_norm_cols, to_norm=to_norm
        )
        return data

    def get_data_const(self, to_norm=True) -> np.array:
        """
        Attr data and normalization

        Parameters
        ----------
        rm_nan
            if true, fill NaN value with 0
        to_norm
            if true, perform normalization

        Returns
        -------
        np.array
            the static inputs for modeling
        """
        stat_dict = self.stat_dict
        var_lst = self.data_cfgs["constant_cols"]
        data = self.data_attr
        data = _trans_norm(data, var_lst, stat_dict, to_norm=to_norm)
        return data

    def load_data(self):
        """
        Read data and perform normalization for DL models

        Returns
        -------
        tuple
            x: 3-d  gages_num*time_num*var_num
            y: 3-d  gages_num*time_num*1
            c: 2-d  gages_num*var_num
        """
        x = self.get_data_ts()
        y = self.get_data_obs()
        c = self.get_data_const()
        return x, y, c

    def mean_cal_stat_prcp_norm(self, x, meanprep):
        tempprep = np.tile(meanprep, (x.shape[0], 1))
        flowua = (x / tempprep).T
        return cal_stat_gamma(flowua)

    def mean_prcp_norm(
        self, x: np.array, mean_prep: np.array, to_norm: bool
    ) -> np.array:
        tempprep = np.tile(mean_prep, (x.shape[0], 1))
        return (x / tempprep).T if to_norm else (x * tempprep).T


class GPM_GFS_Scaler(object):
    def __init__(
        self,
        target_vars: np.array,
        relevant_vars: dict,
        constant_vars: np.array,
        data_gfs: dict,
        data_soil: dict,
        data_cfgs: dict,
        is_tra_val_te: str,
        prcp_norm_cols=None,
        gamma_norm_cols=None,
        pbm_norm=False,
        basin_data: object = None,
    ):
        """
        A class for scaling and normalizing Global Precipitation Measurement (GPM) and Global Forecast System (GFS) datasets.

        This class handles the preprocessing of GPM and GFS datasets for use in hydrological models. It includes functionalities
        for normalizing precipitation data, transforming other relevant and constant variables, and managing datasets for
        different user access levels. The class supports normalization and inverse normalization operations.

        Attributes:
        - data_target: Target variable data (e.g., observed streamflow or water levels).
        - data_forcing: Forcing data variables relevant to the model.
        - data_attr: Constant attribute data for the basins.
        - data_gfs: GFS forecast data.
        - data_soil: soil attributes data.
        - data_cfgs: Configuration data for the scaler.
        - t_s_dict: Dictionary for time and site information.
        - prcp_norm_cols: Columns to normalize using precipitation normalization.
        - gamma_norm_cols: Columns to normalize using gamma normalization.
        - pbm_norm: Boolean flag to determine if PBM normalization is used.
        - log_norm_cols: Columns to normalize using logarithmic normalization.
        - stat_dict: Dictionary storing statistics for normalization.

        Methods:
        - cal_stat_all: Calculates statistics for all variables.
        - get_data_obs: Retrieves and normalizes observation data.
        - get_data_ts: Retrieves and normalizes time series data.
        - get_data_gfs: Retrieves and normalizes GFS data.
        - get_data_soil: Retrieves and normalizes soil data.
        - get_data_const: Retrieves and normalizes constant data.
        - load_data: Loads and processes all data types (observations, time series, GFS, constants).
        - inverse_transform: Applies inverse transformation to bring data back to original scale.
        - GPM_GFS_cal_stat_prcp_norm: Calculates statistics for precipitation normalized data.
        - GPM_GFS_cal_stat_gamma: Calculates statistics for gamma normalized data.
        - GPM_GFS_prcp_norm: Normalizes or denormalizes precipitation data.

        The class is designed to support different types of data handling and normalization strategies based on user roles
        (trainer or tester) and the specific requirements of hydrological modeling.
        """

        prcp_norm_cols = [
            "waterlevel",
            "streamflow",
        ]

        gamma_norm_cols = [
            "tp",
            "dswrf",
            "pwat",
            "2r",
            "2sh",
            "2t",
            "tcc",
            "10u",
            "10v",
        ]
        self.data_target = target_vars
        self.data_forcing = relevant_vars
        self.data_attr = constant_vars
        self.data_gfs = data_gfs
        self.data_soil = data_soil
        self.data_cfgs = data_cfgs
        self.t_s_dict = wrap_t_s_dict(data_cfgs, is_tra_val_te)
        self.prcp_norm_cols = prcp_norm_cols
        self.gamma_norm_cols = gamma_norm_cols
        self.pbm_norm = pbm_norm
        # both prcp_norm_cols and gamma_norm_cols use log(\sqrt(x)+.1) method to normalize
        self.log_norm_cols = gamma_norm_cols + prcp_norm_cols
        self.basin_data = basin_data
        stat_file = os.path.join(data_cfgs["test_path"], "GPM_GFS_Scaler_stat.json")

        if is_tra_val_te == "train" and data_cfgs["stat_dict_file"] is None:
            self.stat_dict = self.cal_stat_all()
            with open(stat_file, "w") as fp:
                json.dump(self.stat_dict, fp)
        else:
            if data_cfgs["stat_dict_file"] is not None:
                if not os.path.exists(data_cfgs["test_path"]):
                    os.makedirs(data_cfgs["test_path"])
                shutil.copy(data_cfgs["stat_dict_file"], stat_file)
            assert os.path.isfile(stat_file)
            with open(stat_file, "r") as fp:
                self.stat_dict = json.load(fp)

    def cal_stat_all(self):
        """
        Calculates statistics for all variables in the dataset for scaling and normalization purposes.

        This method processes various types of data including target variables, rainfall forcing data, GFS forcing data,
        and constant attributes. It calculates statistics for each variable based on the specified normalization methods
        and stores them in a dictionary.

        Steps:
        1. Process target variables: For each target variable specified in the configuration, calculate statistics using
        the appropriate normalization method (e.g., precipitation normalization).
        2. Process rainfall forcing data: For each rainfall-related variable, calculate statistics using gamma normalization.
        3. Process GFS forcing data: For variables related to GFS data, apply gamma normalization and calculate statistics.
        4. Process constant attributes: Calculate basic statistics for constant attribute variables.

        Returns:
        A dictionary containing calculated statistics for each variable. The dictionary keys are the variable names, and
        the values are the corresponding statistical measures needed for normalization.

        This method supports different types of normalization, such as precipitation normalization and gamma normalization,
        tailored to the specific requirements of the dataset and modeling objectives.
        """
        stat_dict = {}

        # y
        target_cols = self.data_cfgs["target_cols"]
        y = self.data_target
        for i in range(len(target_cols)):
            var = target_cols[i]
            if var in self.prcp_norm_cols:
                mean_prep = self.basin_data.read_MP(
                    self.t_s_dict["sites_id"],
                    self.data_cfgs["attributes_path"],
                    self.data_cfgs["user"],
                )

                stat_dict[var] = self.GPM_GFS_cal_stat_prcp_norm(
                    y.sel(variable=var).to_numpy(),
                    mean_prep.to_numpy(),
                )

        # rainfall_forcing
        rainfall = self.data_cfgs["relevant_cols"][0]
        x = self.data_forcing
        for k in range(len(rainfall)):
            var = rainfall[k]
            if var in self.gamma_norm_cols:
                stat_dict[var] = self.GPM_GFS_cal_stat_gamma(x, var)

        # gfs_forcing
        gfs_lst = self.data_cfgs["relevant_cols"][1]
        if gfs_lst != ["None"]:
            data_gfs = self.data_gfs
            for k in range(len(gfs_lst)):
                var = gfs_lst[k]
                if var in self.gamma_norm_cols:
                    stat_dict[var] = self.GPM_GFS_cal_stat_gamma(data_gfs, var)

        # soil_attributes
        soil_lst = self.data_cfgs["relevant_cols"][2]
        if soil_lst != ["None"]:
            data_soil = self.data_soil
            for k in range(len(soil_lst)):
                var = soil_lst[k]
                stat_dict[var] = self.GPM_GFS_cal_stat_gamma(data_soil, var)

        # const attribute
        attr_lst = self.data_cfgs["constant_cols"]
        if attr_lst:
            attr_data = self.data_attr
            for k in range(len(attr_lst)):
                var = attr_lst[k]
                stat_dict[var] = cal_stat(attr_data.sel(variable=var).to_numpy())
        return stat_dict

    def get_data_obs(self, to_norm: bool = True) -> np.array:
        """
        Retrieves and optionally normalizes observation data for target variables.

        This method processes the target data and applies normalization based on the specified methods for each variable.
        It supports different normalization methods, including precipitation normalization and logarithmic normalization.

        Parameters:
        - to_norm: Boolean flag indicating whether to normalize the data (default is True).

        Steps:
        1. Initialize an output dataset with the same structure as the target data but filled with NaN values.
        2. Iterate over each target variable:
        - For precipitation-related variables, apply precipitation normalization using mean precipitation data.
        - For other variables, apply the normalization method as specified in the statistical dictionary.
        3. Optionally normalize the data using the transformation function `_trans_norm` based on the `to_norm` flag.

        Returns:
        An xarray Dataset containing the processed (and optionally normalized) target data. The data structure is similar
        to the input data, but with values transformed according to the specified normalization methods.

        This method is an integral part of data preprocessing, preparing observation data for use in hydrological models
        by ensuring that the data is in a suitable format and scale.
        """
        stat_dict = self.stat_dict
        data = self.data_target
        out = xr.full_like(data, np.nan)
        out.attrs = copy.deepcopy(data.attrs)
        target_cols = self.data_cfgs["target_cols"]
        for i in range(len(target_cols)):
            var = target_cols[i]
            if var in self.prcp_norm_cols:
                mean_prep = self.basin_data.read_MP(
                    self.t_s_dict["sites_id"],
                    self.data_cfgs["attributes_path"],
                    self.data_cfgs["user"],
                )

                out.loc[dict(variable=var)] = self.GPM_GFS_prcp_norm(
                    data.sel(variable=var).to_numpy(),
                    mean_prep.to_numpy(),
                    to_norm=True,
                )
                out.attrs["units"][var] = "dimensionless"
        out = _trans_norm(
            out,
            target_cols,
            stat_dict,
            log_norm_cols=self.log_norm_cols,
            to_norm=to_norm,
        )
        return out

    def get_data_ts(self, to_norm=True) -> dict:
        """
        Retrieves and optionally normalizes time series data for relevant variables.

        This method processes the time series (forcing) data for each basin and applies normalization as specified.
        It uses a transformation function to normalize the data based on the given statistical dictionary and variable list.

        Parameters:
        - to_norm: Boolean flag indicating whether to normalize the data (default is True).

        Process:
        1. Iterates through each basin in the time series data.
        2. Applies the normalization transformation (`_trans_norm`) to the data for each basin.
        This includes both standard and logarithmic normalization, based on the variable types and configuration settings.
        3. Updates the data dictionary with the transformed data for each basin.

        Returns:
        A dictionary where keys are basin IDs, and values are the corresponding xarray Datasets of processed (and optionally normalized) time series data for each basin.

        This method is crucial for preparing time series data for hydrological modeling, ensuring consistency and comparability
        across different basins and variables.
        """
        stat_dict = self.stat_dict
        var_list = self.data_cfgs["relevant_cols"][0]
        data = self.data_forcing
        for id, basin in data.items():
            basin = _trans_norm(
                basin,
                var_list,
                stat_dict,
                log_norm_cols=self.log_norm_cols,
                to_norm=to_norm,
            )
            data[id] = basin
        return data

    def get_data_gfs(self, to_norm=True) -> dict:
        """
        Retrieves and optionally normalizes Global Forecast System (GFS) data for each basin.

        This method processes the GFS data, which is a type of forcing data, for each basin. It applies normalization transformations based on specified statistical parameters and variable lists. The method is designed to handle GFS data variables, preparing them for use in hydrological modeling.

        Parameters:
        - to_norm: Boolean flag indicating whether to normalize the data (default is True).

        Process:
        1. Iterates through each basin in the GFS data.
        2. For each basin, applies the normalization transformation (`_trans_norm`) to the GFS data.
        This transformation is based on the statistical dictionary, variable list, and logarithmic normalization settings.
        3. Updates the GFS data dictionary with the transformed data for each basin.

        Returns:
        A dictionary where keys are basin IDs, and values are xarray Datasets of processed (and optionally normalized) GFS data for each basin.

        This method ensures that GFS data is appropriately scaled and normalized for integration into hydrological models, enhancing the consistency and accuracy of the modeling process.
        """
        stat_dict = self.stat_dict
        var_list = self.data_cfgs["relevant_cols"][1]
        data = self.data_gfs
        for id, basin in data.items():
            basin = _trans_norm(
                basin,
                var_list,
                stat_dict,
                log_norm_cols=self.log_norm_cols,
                to_norm=to_norm,
            )
            data[id] = basin
        return data

    def get_data_soil(self, to_norm=True) -> dict:
        """
        Retrieves and optionally normalizes soil attributes data for each basin.

        This method processes the soil attributes data, which is a type of forcing data, for each basin. It applies normalization transformations based on specified statistical parameters and variable lists. The method is designed to handle soil attributes data variables, preparing them for use in hydrological modeling.

        Parameters:
        - to_norm: Boolean flag indicating whether to normalize the data (default is True).

        Process:
        1. Iterates through each basin in the soil attributes data.
        2. For each basin, applies the normalization transformation (`_trans_norm`) to the soil attributes data.
        This transformation is based on the statistical dictionary, variable list, and logarithmic normalization settings.
        3. Updates the soil attributes data dictionary with the transformed data for each basin.

        Returns:
        A dictionary where keys are basin IDs, and values are xarray Datasets of processed (and optionally normalized) soil attributes data for each basin.

        This method ensures that soil attributes data is appropriately scaled and normalized for integration into hydrological models, enhancing the consistency and accuracy of the modeling process.
        """
        stat_dict = self.stat_dict
        var_list = self.data_cfgs["relevant_cols"][2]
        data = self.data_soil
        for id, basin in data.items():
            basin = _trans_norm(
                basin,
                var_list,
                stat_dict,
                log_norm_cols=self.log_norm_cols,
                to_norm=to_norm,
            )
            data[id] = basin
        return data

    def get_data_const(self, to_norm=True) -> np.array:
        """
        Retrieves and optionally normalizes constant attribute data.

        This method processes constant attribute data, which typically includes static features or characteristics of the basins. It applies normalization based on the statistical parameters provided, ensuring that the constant data is prepared for use in hydrological modeling.

        Parameters:
        - to_norm: Boolean flag indicating whether to normalize the data (default is True).

        Process:
        1. Retrieves the statistical dictionary and list of constant variables from the class attributes.
        2. Applies the normalization transformation (`_trans_norm`) to the constant attribute data.
        This transformation is guided by the statistical dictionary and variable list, and it's based on the `to_norm` parameter.
        3. Returns the processed data, which is either normalized or kept in its original scale based on the `to_norm` flag.

        Returns:
        An xarray Dataset or NumPy array (depending on the data structure) containing the processed constant attribute data.

        The normalization of constant data is important for maintaining consistency across various datasets in hydrological models, especially when these attributes are used in conjunction with other time-varying datasets.
        """
        stat_dict = self.stat_dict
        var_lst = self.data_cfgs["constant_cols"]
        data = self.data_attr
        data = _trans_norm(data, var_lst, stat_dict, to_norm=to_norm)
        return data

    def load_data(self):
        """
        Loads and consolidates various types of data for hydrological modeling.

        This method is a comprehensive function that calls other methods to retrieve and process different datasets, including time series data, observation data, constant attributes, and GFS data. It organizes these datasets into a structured format suitable for use in modeling processes.

        Process:
        1. Retrieves time series data (forcing data) using the `get_data_ts` method.
        2. Retrieves observation data (target variables) using the `get_data_obs` method.
        3. Retrieves constant attribute data using the `get_data_const` method, if constant columns are specified in the configuration.
        4. Retrieves GFS data using the `get_data_gfs` method, if relevant GFS columns are specified.
        5. Retrieves soil attributes data using the 'get_data_soil' method, if relevant soil columns are specified.

        Returns:
        A tuple containing:
        - x: Time series data for each basin.
        - y: Observation data for target variables.
        - c: Constant attribute data for each basin (or None if not applicable).
        - g: GFS data for each basin (or None if not relevant).
        - s: soil attributes data for each basin (or None if not revevant)

        This method simplifies the process of data preparation by providing a single entry point to gather all necessary datasets for hydrological modeling, ensuring that they are properly normalized and ready for analysis.
        """
        x = self.get_data_ts()
        y = self.get_data_obs()
        c = self.get_data_const() if self.data_cfgs["constant_cols"] else None
        g = (
            self.get_data_gfs()
            if self.data_cfgs["relevant_cols"][1] != ["None"]
            else None
        )
        s = (
            self.get_data_soil()
            if self.data_cfgs["relevant_cols"][2] != ["None"]
            else None
        )
        return x, y, c, g, s

    def inverse_transform(self, target_values):
        """
        Applies the inverse transformation to the target values to convert them back to their original scale.

        This method is used to reverse the normalization applied to the target data, making the predictions interpretable in their original context. It is particularly useful for transforming model output back to its original scale after prediction.

        Parameters:
        - target_values: xarray Dataset or NumPy array containing the normalized target values to be inverse transformed.

        Process:
        1. Checks if PBM normalization is used. If so, keeps the predictions as is.
        2. Otherwise, applies the inverse normalization transformation using `_trans_norm` to the target values.
        3. For precipitation-related variables, further processes the data using precipitation normalization methods.
        4. Updates the attributes of the predictions to match the original target data attributes.
        5. Converts the xarray Dataset to a Pint-quantified dataset for unit handling.

        Returns:
        An xarray Dataset containing the inverse transformed data, scaled back to its original units and dimensions.

        This method is essential for interpreting model predictions in real-world units and scales, especially in applications where understanding the absolute scale of predictions is crucial.
        """
        star_dict = self.stat_dict
        target_cols = self.data_cfgs["target_cols"]
        if self.pbm_norm:
            pred = target_values
        else:
            pred = _trans_norm(
                target_values,
                target_cols,
                star_dict,
                log_norm_cols=self.log_norm_cols,
                to_norm=False,
            )
            for i in range(len(self.data_cfgs["target_cols"])):
                var = self.data_cfgs["target_cols"][i]
                if var in self.prcp_norm_cols:
                    mean_prep = self.basin_data.read_MP(
                        self.t_s_dict["sites_id"],
                        self.data_cfgs["attributes_path"],
                        self.data_cfgs["user"],
                    )

                    pred.loc[dict(variable=var)] = self.GPM_GFS_prcp_norm(
                        pred.sel(variable=var).to_numpy(),
                        mean_prep.to_numpy(),
                        to_norm=False,
                    )

            pred.attrs.update(self.data_target.attrs)
            pred_ds = pred.to_dataset(dim="variable")
            pred_ds = pred_ds.pint.quantify(pred_ds.attrs["units"])
            return pred_ds

    def GPM_GFS_cal_stat_prcp_norm(self, x, meanprep):
        """
        Calculates statistical parameters for precipitation-normalized data.

        This method is designed to process and normalize precipitation data by adjusting it relative to a mean precipitation value. It is useful for standardizing precipitation measurements across different locations or time periods, making them comparable.

        Parameters:
        - x: An array of observed precipitation values that need to be normalized.
        - meanprep: An array of mean precipitation values used for normalization.

        Process:
        1. Creates a temporary array (`tempprep`) by replicating the mean precipitation values to match the dimensions of `x`.
        2. Normalizes the precipitation values (`x`) by dividing them by the corresponding mean precipitation values (`tempprep`).
        3. Calculates and returns statistical parameters for the normalized data using the `cal_stat_gamma` function.

        Returns:
        Statistical parameters of the normalized precipitation data, useful for understanding the distribution and variation of precipitation after normalization.

        This method is a part of the data preprocessing steps in hydrological models, ensuring that precipitation data from different sources or time periods is normalized for consistency and comparability.
        """
        tempprep = np.tile(meanprep, (x.shape[0], 1))
        flowua = x / tempprep
        return cal_stat_gamma(flowua)

    def GPM_GFS_cal_stat_gamma(self, x, var):
        """
        Calculates statistical parameters for data using a gamma distribution normalization approach.

        This method processes data from multiple basins, normalizes it using a transformation suitable for gamma distributions, and then calculates statistical indicators. It is particularly useful for variables where the data distribution is skewed or where a gamma distribution is a good fit.

        Parameters:
        - x: A dictionary or collection of data arrays from multiple basins.
        - var: The specific variable for which the statistics are to be calculated.

        Process:
        1. Iterates through each basin's data, selecting and flattening the array for the specified variable.
        2. Removes NaN values and combines data from all basins into a single array.
        3. Applies a logarithmic transformation suitable for gamma distributions to the combined data.
        4. Removes any NaN values that may arise post-transformation.
        5. Calculates and returns statistical indicators using the `cal_4_stat_inds` function.

        Returns:
        A set of statistical indicators (like mean, variance, etc.) for the transformed data, which are essential for understanding the normalized distribution of the specified variable.

        This method is a key component of data preprocessing in hydrological models, particularly for variables that are better represented by a gamma distribution, enhancing the robustness and accuracy of the modeling process.
        """
        combined = np.array([])
        for basin in x.values():
            a = basin.sel(variable=var).to_numpy()
            a = a.flatten()
            a = a[~np.isnan(a)]
            combined = np.hstack((combined, a))
        b = np.log10(np.sqrt(combined) + 0.1)
        b = b[~np.isnan(b)]
        return cal_4_stat_inds(b)

    def GPM_GFS_prcp_norm(
        self, x: np.array, mean_prep: np.array, to_norm: bool
    ) -> np.array:
        """
        Applies or reverses precipitation normalization to the given data array.

        This method normalizes or denormalizes precipitation data based on mean precipitation values. Normalization is applied by dividing the original data by the mean precipitation values, and denormalization is done by multiplying the normalized data by the mean precipitation values.

        Parameters:
        - x: A NumPy array containing precipitation data to be normalized or denormalized.
        - mean_prep: A NumPy array of mean precipitation values used for normalization or denormalization.
        - to_norm: A boolean flag indicating whether to normalize (True) or denormalize (False) the data.

        Returns:
        A NumPy array of either normalized or denormalized precipitation data, depending on the value of 'to_norm'.

        The normalization process is critical for adjusting precipitation data to a common scale, especially when combining or comparing data across different regions or time periods. Conversely, denormalization is useful for converting the data back to its original scale, particularly for interpretation or presentation purposes.
        """
        tempprep = np.tile(mean_prep, (x.shape[0], 1))
        return x / tempprep if to_norm else x * tempprep


class Muti_Basin_GPM_GFS_SCALER(object):
    def __init__(
        self,
        target_vars: np.array,
        relevant_vars: dict,
        constant_vars: np.array = None,
        data_gfs: dict = None,
        data_soil: dict = None,
        data_cfgs: dict = None,
        is_tra_val_te: str = None,
        basin_data: object = None,
        **kwargs,
    ):
        """
        A class for handling the scaling and normalization of data across multiple basins using the GPM and GFS datasets.

        This class is designed to initialize and manage a specific scaler (e.g., GPM_GFS_Scaler) for multiple basin datasets.
        It configures the scaler based on provided data configurations and parameters, and applies the scaling operations to the
        target variables, relevant variables, and constant variables of the data.

        Attributes:
        - data_cfgs: Configuration dictionary specifying scaler settings and parameters.
        - x, y, c, g, s: Scaled and normalized data for time series (x), observations (y), constant attributes (c), GFS data (g), and soil attributes data.
        - target_scaler: An instance of the scaler class (e.g., GPM_GFS_Scaler_2) used for data normalization and scaling.

        Methods:
        - __init__: Initializes the scaler with the provided data and configurations.

        The class supports different types of data scaling and normalization, determined by the 'scaler' type specified in the
        data configurations. It is tailored for hydrological modeling applications involving multiple basins and complex datasets.

        Usage:
        - Initialize the class with target variables, relevant variables, optional constant variables, optional GFS data,
        data configurations, and the train/validation/test flag.
        - Access the normalized data through the class attributes.
        """

        self.data_cfgs = data_cfgs
        scaler_type = data_cfgs["scaler"]
        if scaler_type == "GPM_GFS_Scaler":
            gamma_norm_cols = data_cfgs["scaler_params"]["gamma_norm_cols"]
            prcp_norm_cols = data_cfgs["scaler_params"]["prcp_norm_cols"]
            pbm_norm = data_cfgs["scaler_params"]["pbm_norm"]
            scaler = GPM_GFS_Scaler(
                target_vars=target_vars,
                relevant_vars=relevant_vars,
                constant_vars=constant_vars,
                data_gfs=data_gfs,
                data_soil=data_soil,
                data_cfgs=data_cfgs,
                is_tra_val_te=is_tra_val_te,
                prcp_norm_cols=prcp_norm_cols,
                gamma_norm_cols=gamma_norm_cols,
                pbm_norm=pbm_norm,
                basin_data=basin_data,
            )
            self.x, self.y, self.c, self.g, self.s = scaler.load_data()
            self.target_scaler = scaler
        print("Finish Normalization\n")


# Todo
class Muti_Basin_Batch_Loading_SCALER(object):
    def __init__(
        self,
        target_vars: np.array,
        relevant_vars: dict,
        data_cfgs: dict = None,
        minio_cfgs: dict = None,
        t_s_dict: dict = None,
        is_tra_val_te: str = None,
        **kwargs,
    ):
        self.data_cfgs = data_cfgs
        scaler_type = data_cfgs["scaler"]
        if scaler_type == "GPM_GFS_Scaler":
            gamma_norm_cols = data_cfgs["scaler_params"]["gamma_norm_cols"]
            prcp_norm_cols = data_cfgs["scaler_params"]["prcp_norm_cols"]
            scaler = GPM_GFS_Scaler_3(
                target_vars=target_vars,
                relevant_vars=relevant_vars,
                data_cfgs=data_cfgs,
                minio_cfgs=minio_cfgs,
                t_s_dict=t_s_dict,
                is_tra_val_te=is_tra_val_te,
                prcp_norm_cols=prcp_norm_cols,
                gamma_norm_cols=gamma_norm_cols,
            )
        print("Finish Normalization\n")


# Todo
class GPM_GFS_Scaler_3(object):
    def __init__(
        self,
        target_vars: np.array,
        relevant_vars: dict,
        data_cfgs: dict,
        minio_cfgs: dict,
        t_s_dict: dict,
        is_tra_val_te: str,
        prcp_norm_cols=None,
        gamma_norm_cols=None,
    ):
        prcp_norm_cols = [
            "waterlevel",
            "streamflow",
        ]

        gamma_norm_cols = [
            "tp",
        ]
        self.t_s_dict = t_s_dict
        self.data_target = target_vars
        self.data_forcing = relevant_vars
        self.data_cfgs = data_cfgs
        self.minio_cfgs = minio_cfgs
        self.prcp_norm_cols = prcp_norm_cols
        self.gamma_norm_cols = gamma_norm_cols
        self.log_norm_cols = gamma_norm_cols + prcp_norm_cols
        if is_tra_val_te == "train" and data_cfgs["stat_dict_file"] is None:
            self.stat_dict = self.cal_stat_all()

    def cal_stat_all(self):
        stat_dict = {}

        x = self.data_forcing
        forcing_lst = self.data_cfgs["relevant_cols"]
        for k in range(len(forcing_lst)):
            var = forcing_lst[k]
            if var in self.gamma_norm_cols:
                stat_dict[var] = self.GPM_GFS_cal_stat_gamma(x, var)

        y = self.data_target
        target_cols = self.data_cfgs["target_cols"]
        for k in range(len(target_cols)):
            var = target_cols[k]
            if var in self.prcp_norm_cols:
                meanprep = self.read_mean_prcp(self.t_s_dict["sites_id"])
                stat_dict[var] = self.GPM_GFS_cal_stat_prcp_norm(
                    y.sel(variable=var).to_numpy(),
                    meanprep.to_array().to_numpy(),
                )
        return stat_dict

    def cal_5_stat_inds(self, b):
        p10 = np.percentile(b, 10).astype(float)
        p90 = np.percentile(b, 90).astype(float)
        mean = np.mean(b).astype(float)
        std = np.std(b).astype(float)
        if std < 0.001:
            std = 1
        return [p10, p90, mean, std, len(b)]

    def GPM_GFS_cal_stat_prcp_norm(self, y, meanprep):
        tempprep = np.tile(meanprep, (y.shape[0], 1))
        flowua = y / tempprep
        a = flowua.flatten()
        b = a[~np.isnan(a)]
        b = np.log10(np.sqrt(b) + 0.1)
        return self.cal_5_stat_inds(b)

    def GPM_GFS_cal_stat_gamma(self, x, var):
        combined = np.array([])
        for basin in x.values():
            a = basin.sel(variable=var).to_numpy()
            a = a.flatten()
            a = a[~np.isnan(a)]
            combined = np.hstack((combined, a))
        b = np.log10(np.sqrt(combined) + 0.1)
        b = b[~np.isnan(b)]
        return self.cal_5_stat_inds(b)

    def GPM_GFS_prcp_norm(
        self, x: np.array, mean_prep: np.array, to_norm: bool
    ) -> np.array:
        tempprep = np.tile(mean_prep, (x.shape[0], 1))
        return x / tempprep if to_norm else x * tempprep

    def read_mean_prcp(self, gage_id_lst):
        pass<|MERGE_RESOLUTION|>--- conflicted
+++ resolved
@@ -19,11 +19,7 @@
     cal_stat,
     cal_4_stat_inds,
 )
-<<<<<<< HEAD
-from hydrodata.reader.data_source import HydroBasins
-=======
 from hydrodatasource.reader.data_source import HydroBasins
->>>>>>> 4b7fb129
 
 from torchhydro.datasets.data_utils import (
     _trans_norm,
@@ -285,11 +281,7 @@
                     elif isinstance(self.data_source, HydroBasins):
                         mean_prep = self.data_source.read_MP(
                             self.t_s_dict["sites_id"],
-<<<<<<< HEAD
-                            self.data_cfgs["attributes_path"],
-=======
                             self.data_cfgs["data_path"]["attributes"],
->>>>>>> 4b7fb129
                         )
                         pred.loc[dict(variable=var)] = self.mean_prcp_norm(
                             pred.sel(variable=var).to_numpy().T,
@@ -339,11 +331,7 @@
                 elif isinstance(self.data_source, HydroBasins):
                     mean_prep = self.data_source.read_MP(
                         self.t_s_dict["sites_id"],
-<<<<<<< HEAD
-                        self.data_cfgs["attributes_path"],
-=======
                         self.data_cfgs["data_path"]["attributes"],
->>>>>>> 4b7fb129
                     )
                     stat_dict[var] = self.mean_cal_stat_prcp_norm(
                         self.data_target.sel(variable=var).to_numpy().T,
@@ -421,11 +409,7 @@
                 elif isinstance(self.data_source, HydroBasins):
                     mean_prep = self.data_source.read_MP(
                         self.t_s_dict["sites_id"],
-<<<<<<< HEAD
-                        self.data_cfgs["attributes_path"],
-=======
                         self.data_cfgs["data_path"]["attributes"],
->>>>>>> 4b7fb129
                     )
                     out.loc[dict(variable=var)] = self.mean_prcp_norm(
                         data.sel(variable=var).to_numpy().T,
