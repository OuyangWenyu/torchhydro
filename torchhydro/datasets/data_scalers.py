import copy
import json
import os
import pickle as pkl
import shutil
import pint_xarray  # noqa: F401
import xarray as xr
from hydrodataset import HydroDataset
import numpy as np
from sklearn.preprocessing import (
    StandardScaler,
    RobustScaler,
    MinMaxScaler,
    MaxAbsScaler,
)

from hydroutils.hydro_stat import (
    cal_stat_prcp_norm,
    cal_stat_gamma,
    cal_stat,
    cal_4_stat_inds,
)

from torchhydro.datasets.data_utils import (
    _trans_norm,
    _prcp_norm,
    wrap_t_s_dict,
    unify_streamflow_unit,
)

SCALER_DICT = {
    "StandardScaler": StandardScaler,
    "RobustScaler": RobustScaler,
    "MinMaxScaler": MinMaxScaler,
    "MaxAbsScaler": MaxAbsScaler,
}


class ScalerHub(object):
    """
    A class for Scaler
    """

    def __init__(
        self,
        target_vars: np.array,
        relevant_vars: np.array,
        constant_vars: np.array = None,
        data_cfgs: dict = None,
        is_tra_val_te: str = None,
        **kwargs,
    ):
        """
        Perform normalization

        Parameters
        ----------
        target_vars
            output variables
        relevant_vars
            dynamic input variables
        constant_vars
            static input variables
        other_vars
            other required variables
        data_cfgs
            configs for reading data
        is_tra_val_te
            train, valid or test
        kwargs
            other optional parameters for ScalerHub
        """
        self.data_cfgs = data_cfgs
        norm_keys = ["target_vars", "relevant_vars", "constant_vars"]
        norm_dict = {}
        scaler_type = data_cfgs["scaler"]
        if scaler_type == "DapengScaler":
            assert "data_source" in list(kwargs.keys())
            gamma_norm_cols = data_cfgs["scaler_params"]["gamma_norm_cols"]
            prcp_norm_cols = data_cfgs["scaler_params"]["prcp_norm_cols"]
            pbm_norm = data_cfgs["scaler_params"]["pbm_norm"]
            scaler = DapengScaler(
                target_vars,
                relevant_vars,
                constant_vars,
                data_cfgs,
                is_tra_val_te,
                kwargs["data_source"],
                prcp_norm_cols=prcp_norm_cols,
                gamma_norm_cols=gamma_norm_cols,
                pbm_norm=pbm_norm,
            )
            x, y, c = scaler.load_data()
            self.target_scaler = scaler

        elif scaler_type == "GPM_GFS_Scaler":
            assert "data_source" in list(kwargs.keys())
            gamma_norm_cols = data_cfgs["scaler_params"]["gamma_norm_cols"]
            prcp_norm_cols = data_cfgs["scaler_params"]["prcp_norm_cols"]
            pbm_norm = data_cfgs["scaler_params"]["pbm_norm"]
            scaler = GPM_GFS_Scaler(
                target_vars=target_vars,
                relevant_vars=relevant_vars,
                data_cfgs=data_cfgs,
                is_tra_val_te=is_tra_val_te,
                data_source=kwargs["data_source"],
                prcp_norm_cols=prcp_norm_cols,
                gamma_norm_cols=gamma_norm_cols,
                pbm_norm=pbm_norm,
            )
            x, y = scaler.load_data()
            c = None
            self.target_scaler = scaler

        elif scaler_type in SCALER_DICT.keys():
            # TODO: not fully tested, espacially for pbm models
            all_vars = [target_vars, relevant_vars, constant_vars]
            for i in range(len(all_vars)):
                data_tmp = all_vars[i]
                scaler = SCALER_DICT[scaler_type]()
                if data_tmp.ndim == 3:
                    # for forcings and outputs
                    num_instances, num_time_steps, num_features = data_tmp.shape
                    data_tmp = data_tmp.to_numpy().reshape(-1, num_features)
                    save_file = os.path.join(
                        data_cfgs["test_path"], f"{norm_keys[i]}_scaler.pkl"
                    )
                    if is_tra_val_te == "train" and data_cfgs["stat_dict_file"] is None:
                        data_norm = scaler.fit_transform(data_tmp)
                        # Save scaler in test_path for valid/test
                        with open(save_file, "wb") as outfile:
                            pkl.dump(scaler, outfile)
                    else:
                        if data_cfgs["stat_dict_file"] is not None:
                            shutil.copy(data_cfgs["stat_dict_file"], save_file)
                        if not os.path.isfile(save_file):
                            raise FileNotFoundError(
                                "Please genereate xx_scaler.pkl file"
                            )
                        with open(save_file, "rb") as infile:
                            scaler = pkl.load(infile)
                            data_norm = scaler.transform(data_tmp)
                    data_norm = data_norm.reshape(
                        num_instances, num_time_steps, num_features
                    )
                else:
                    # for attributes
                    save_file = os.path.join(
                        data_cfgs["test_path"], f"{norm_keys[i]}_scaler.pkl"
                    )
                    if is_tra_val_te == "train" and data_cfgs["stat_dict_file"] is None:
                        data_norm = scaler.fit_transform(data_tmp)
                        # Save scaler in test_path for valid/test
                        with open(save_file, "wb") as outfile:
                            pkl.dump(scaler, outfile)
                    else:
                        if data_cfgs["stat_dict_file"] is not None:
                            shutil.copy(data_cfgs["stat_dict_file"], save_file)
                        assert os.path.isfile(save_file)
                        with open(save_file, "rb") as infile:
                            scaler = pkl.load(infile)
                            data_norm = scaler.transform(data_tmp)
                norm_dict[norm_keys[i]] = data_norm
                if i == 0:
                    self.target_scaler = scaler
            x = norm_dict["relevant_vars"]
            y = norm_dict["target_vars"]
            c = norm_dict["constant_vars"]
        else:
            raise NotImplementedError(
                "We don't provide this Scaler now!!! Please choose another one: DapengScaler or key in SCALER_DICT"
            )
        print("Finish Normalization\n")
        self.x = x
        self.y = y
        self.c = c


class DapengScaler(object):
    def __init__(
        self,
        target_vars: np.array,
        relevant_vars: np.array,
        constant_vars: np.array,
        data_cfgs: dict,
        is_tra_val_te: str,
        data_source: HydroDataset,
        other_vars: dict = None,
        prcp_norm_cols=None,
        gamma_norm_cols=None,
        pbm_norm=False,
    ):
        """
        The normalization and denormalization methods from Dapeng's 1st WRR paper.
        Some use StandardScaler, and some use special norm methods

        Parameters
        ----------
        target_vars
            output variables
        relevant_vars
            input dynamic variables
        constant_vars
            input static variables
        data_cfgs
            data parameter config in data source
        is_tra_val_te
            train/valid/test
        data_source
            all config about data source
        other_vars
            if more input are needed, list them in other_vars
        prcp_norm_cols
            data items which use _prcp_norm method to normalize
        gamma_norm_cols
            data items which use log(\sqrt(x)+.1) method to normalize
        pbm_norm
            if true, use pbm_norm method to normalize; the output of pbms is not normalized data, so its inverse is different.
        """
        if prcp_norm_cols is None:
            prcp_norm_cols = [
                "streamflow",
            ]
        if gamma_norm_cols is None:
            gamma_norm_cols = [
                "prcp",
                "pr",
                "total_precipitation",
                "pet",
                "potential_evaporation",
                "PET",
            ]
        self.data_target = target_vars
        self.data_forcing = relevant_vars
        self.data_attr = constant_vars
        self.data_source = data_source
        self.data_cfgs = data_cfgs
        self.t_s_dict = wrap_t_s_dict(data_source, data_cfgs, is_tra_val_te)
        self.data_other = other_vars
        self.prcp_norm_cols = prcp_norm_cols
        self.gamma_norm_cols = gamma_norm_cols
        # both prcp_norm_cols and gamma_norm_cols use log(\sqrt(x)+.1) method to normalize
        self.log_norm_cols = gamma_norm_cols + prcp_norm_cols
        self.pbm_norm = pbm_norm
        # save stat_dict of training period in test_path for valid/test
        stat_file = os.path.join(data_cfgs["test_path"], "dapengscaler_stat.json")
        # for testing sometimes such as pub cases, we need stat_dict_file from trained dataset
        if is_tra_val_te == "train" and data_cfgs["stat_dict_file"] is None:
            self.stat_dict = self.cal_stat_all()
            with open(stat_file, "w") as fp:
                json.dump(self.stat_dict, fp)
        else:
            # for valid/test, we need to load stat_dict from train
            if data_cfgs["stat_dict_file"] is not None:
                # we used a assigned stat file, typically for PUB exps
                shutil.copy(data_cfgs["stat_dict_file"], stat_file)
            assert os.path.isfile(stat_file)
            with open(stat_file, "r") as fp:
                self.stat_dict = json.load(fp)

    def inverse_transform(self, target_values):
        """
        Denormalization for output variables

        Parameters
        ----------
        target_values
            output variables

        Returns
        -------
        np.array
            denormalized predictions
        """
        stat_dict = self.stat_dict
        target_cols = self.data_cfgs["target_cols"]
        if self.pbm_norm:
            # for pbm's output, its unit is mm/day, so we don't need to recover its unit
            pred = target_values
        else:
            pred = _trans_norm(
                target_values,
                target_cols,
                stat_dict,
                log_norm_cols=self.log_norm_cols,
                to_norm=False,
            )
            for i in range(len(self.data_cfgs["target_cols"])):
                var = self.data_cfgs["target_cols"][i]
                if var in self.prcp_norm_cols:
                    mean_prep = self.data_source.read_mean_prcp(
                        self.t_s_dict["sites_id"]
                    )
                    pred.loc[dict(variable=var)] = _prcp_norm(
                        pred.sel(variable=var).to_numpy(),
                        mean_prep.to_array().to_numpy().T,
                        to_norm=False,
                    )
        # add attrs for units
        pred.attrs.update(self.data_target.attrs)
        # trans to xarray dataset
        pred_ds = pred.to_dataset(dim="variable")
        pred_ds = pred_ds.pint.quantify(pred_ds.attrs["units"])
        area = self.data_source.read_area(self.t_s_dict["sites_id"])
        return unify_streamflow_unit(pred_ds, area=area, inverse=True)

    def cal_stat_all(self):
        """
        Calculate statistics of outputs(streamflow etc), and inputs(forcing and attributes)

        Returns
        -------
        dict
            a dict with statistic values
        """
        # streamflow
        target_cols = self.data_cfgs["target_cols"]
        stat_dict = {}
        for i in range(len(target_cols)):
            var = target_cols[i]
            if var in self.prcp_norm_cols:
                mean_prep = self.data_source.read_mean_prcp(self.t_s_dict["sites_id"])
                stat_dict[var] = cal_stat_prcp_norm(
                    self.data_target.sel(variable=var).to_numpy(),
                    mean_prep.to_array().to_numpy().T,
                )
            elif var in self.gamma_norm_cols:
                stat_dict[var] = cal_stat_gamma(
                    self.data_target.sel(variable=var).to_numpy()
                )
            else:
                stat_dict[var] = cal_stat(self.data_target.sel(variable=var).to_numpy())

        # forcing
        forcing_lst = self.data_cfgs["relevant_cols"]
        x = self.data_forcing
        for k in range(len(forcing_lst)):
            var = forcing_lst[k]
            if var in self.gamma_norm_cols:
                stat_dict[var] = cal_stat_gamma(x.sel(variable=var).to_numpy())
            else:
                stat_dict[var] = cal_stat(x.sel(variable=var).to_numpy())

        # const attribute
        attr_data = self.data_attr
        attr_lst = self.data_cfgs["constant_cols"]
        for k in range(len(attr_lst)):
            var = attr_lst[k]
            stat_dict[var] = cal_stat(attr_data.sel(variable=var).to_numpy())

        return stat_dict

    def get_data_obs(self, to_norm: bool = True) -> np.array:
        """
        Get observation values

        Parameters
        ----------
        rm_nan
            if true, fill NaN value with 0
        to_norm
            if true, perform normalization

        Returns
        -------
        np.array
            the output value for modeling
        """
        stat_dict = self.stat_dict
        data = self.data_target
        out = xr.full_like(data, np.nan)
        # if we don't set a copy() here, the attrs of data will be changed, which is not our wish
        out.attrs = copy.deepcopy(data.attrs)
        target_cols = self.data_cfgs["target_cols"]
        for i in range(len(target_cols)):
            var = target_cols[i]
            if var in self.prcp_norm_cols:
                mean_prep = self.data_source.read_mean_prcp(self.t_s_dict["sites_id"])
                out.loc[dict(variable=var)] = _prcp_norm(
                    data.sel(variable=var).to_numpy(),
                    mean_prep.to_array().to_numpy().T,
                    to_norm=True,
                )
                out.attrs["units"][var] = "dimensionless"
        out = _trans_norm(
            out,
            target_cols,
            stat_dict,
            log_norm_cols=self.log_norm_cols,
            to_norm=to_norm,
        )
        return out

    def get_data_ts(self, to_norm=True) -> np.array:
        """
        Get dynamic input data

        Parameters
        ----------
        rm_nan
            if true, fill NaN value with 0
        to_norm
            if true, perform normalization

        Returns
        -------
        np.array
            the dynamic inputs for modeling
        """
        stat_dict = self.stat_dict
        var_lst = self.data_cfgs["relevant_cols"]
        data = self.data_forcing
        data = _trans_norm(
            data, var_lst, stat_dict, log_norm_cols=self.log_norm_cols, to_norm=to_norm
        )
        return data

    def get_data_const(self, to_norm=True) -> np.array:
        """
        Attr data and normalization

        Parameters
        ----------
        rm_nan
            if true, fill NaN value with 0
        to_norm
            if true, perform normalization

        Returns
        -------
        np.array
            the static inputs for modeling
        """
        stat_dict = self.stat_dict
        var_lst = self.data_cfgs["constant_cols"]
        data = self.data_attr
        data = _trans_norm(data, var_lst, stat_dict, to_norm=to_norm)
        return data

    def load_data(self):
        """
        Read data and perform normalization for DL models

        Returns
        -------
        tuple
            x: 3-d  gages_num*time_num*var_num
            y: 3-d  gages_num*time_num*1
            c: 2-d  gages_num*var_num
        """
        x = self.get_data_ts()
        y = self.get_data_obs()
        c = self.get_data_const()
        return x, y, c


class GPM_GFS_Scaler(object):
    def __init__(
        self,
        target_vars: np.array,
        relevant_vars: np.array,
        data_cfgs: dict,
        is_tra_val_te: str,
        data_source: HydroDataset,
        prcp_norm_cols=None,
        gamma_norm_cols=None,
        pbm_norm=False,
    ):
        if prcp_norm_cols is not None:
            prcp_norm_cols = [
                "waterlevel",
            ]

        if gamma_norm_cols is not None:
            gamma_norm_cols = [
                "precipitationCal",
            ]

        self.data_target = target_vars
        self.data_forcing = relevant_vars
        self.data_source = data_source
        self.data_cfgs = data_cfgs
        self.t_w_dict = wrap_t_s_dict(data_source, data_cfgs, is_tra_val_te)
        self.prcp_norm_cols = prcp_norm_cols
        self.gamma_norm_cols = gamma_norm_cols
        # both prcp_norm_cols and gamma_norm_cols use log(\sqrt(x)+.1) method to normalize
        self.log_norm_cols = gamma_norm_cols + prcp_norm_cols
        self.pbm_norm = pbm_norm
        stat_file = os.path.join(data_cfgs["test_path"], "GPM_GFS_Scaler_stat.json")

        if is_tra_val_te == "train" and data_cfgs["stat_dict_file"] is None:
            self.stat_dict = self.cal_stat_all()
            with open(stat_file, "w") as fp:
                json.dump(self.stat_dict, fp)
        else:
            if data_cfgs["stat_dict_file"] is not None:
                shutil.copy(data_cfgs["stat_dict_file"], stat_file)
            assert os.path.isfile(stat_file)
            with open(stat_file, "r") as fp:
                self.stat_dict = json.load(fp)

    def cal_stat_all(self):
        # waterlevel
        target_cols = self.data_cfgs["target_cols"]
        stat_dict = {}
        for i in range(len(target_cols)):
            var = target_cols[i]
            if var in self.prcp_norm_cols:
                mean_prep = self.data_source.read_mean_prcp(self.t_w_dict["sites_id"])
                stat_dict[var] = cal_stat_prcp_norm(
                    self.data_target.sel(variable=var).to_numpy(),
                    mean_prep.to_array().to_numpy().T,
                )
            elif var in self.gamma_norm_cols:
                stat_dict[var] = cal_stat_gamma(
                    self.data_target.sel(variable=var).tp_numpy()
                )
            else:
                stat_dict[var] = cal_stat(self.data_target.sel(variable=var).to_numpy())

        forcing_lst = self.data_cfgs["relevant_cols"]
        x = self.data_forcing
        for k in range(len(forcing_lst)):
            var = forcing_lst[k]
            if var in self.gamma_norm_cols:
                stat_dict[var] = cal_stat_gamma(x.sel(variable=var).to_numpy())
            else:
                stat_dict[var] = cal_stat(x.sel(variable=var).to_numpy())

        return stat_dict

    def load_data(self):
        x = self.get_data_ts()
        y = self.get_data_obs()
        return x, y

    def get_data_ts(self, to_norm=True) -> np.array:
        stat_dict = self.stat_dict
        var_list = self.data_cfgs["relevant_cols"]
        data = self.data_forcing
        data = _trans_norm(
            data, var_list, stat_dict, log_norm_cols=self.log_norm_cols, to_norm=to_norm
        )
        return data

    def get_data_obs(self, to_norm: bool = True) -> np.array:
        stat_dict = self.stat_dict
        data = self.data_target
        out = xr.full_like(data, np.nan)
        out.attrs = copy.deepcopy(data.attrs)
        target_cols = self.data_cfgs["target_cols"]
        for i in range(len(target_cols)):
            var = target_cols[i]
            if var in self.prcp_norm_cols:
                mean_prep = self.data_source.read_mean_prcp(self.t_w_dict["sites_id"])
                out.loc[dict(variable=var)] = _prcp_norm(
                    data.sel(variable=var).to_numpy(),
                    mean_prep.to_array().to_numpy().T,
                    to_norm=True,
                )
                out.attrs["units"][var] = "dimensionless"
        out = _trans_norm(
            out,
            target_cols,
            stat_dict,
            log_norm_cols=self.log_norm_cols,
            to_norm=to_norm,
        )
        return out

    def inverse_transform(self, target_values):
        star_dict = self.stat_dict
        target_cols = self.data_cfgs["target_cols"]
        if self.pbm_norm:
            pred = target_values
        else:
            pred = _trans_norm(
                target_values,
                target_cols,
                star_dict,
                log_norm_cols=self.log_norm_cols,
                to_norm=False,
            )
            for i in range(len(self.data_cfgs["target_cols"])):
                var = self.data_cfgs["target_cols"][i]
                if var in self.prcp_norm_cols:
                    mean_prep = self.data_source.read_mean_prcp(
                        self.t_w_dict["sites_id"]
                    )
                    pred.loc[dict(variable=var)] = _prcp_norm(
                        pred.sel(variable=var).to_numpy(),
                        mean_prep.to_array().to_numpy().T,
                        to_norm=False,
                    )
            # add attrs for units
            pred.attrs.update(self.data_target.attrs)
            # trans to xarray dataset
            pred_ds = pred.to_dataset(dim="variable")
            pred_ds = pred_ds.pint.quantify(pred_ds.attrs["units"])
            # area = self.data_source.read_area(self.t_w_dict["sites_id"])
            # return unify_streamflow_unit(pred_ds, area=area, inverse=True)
            return pred_ds


class GPM_GFS_Scaler_2(object):
    def __init__(
        self,
        target_vars: np.array,
        relevant_vars: dict,
        data_cfgs: dict,
        is_tra_val_te: str,
        data_source: HydroDataset,
        prcp_norm_cols=None,
        gamma_norm_cols=None,
        pbm_norm=False,
    ):
        prcp_norm_cols = [
            "waterlevel",
<<<<<<< HEAD
=======
            "streamflow",
>>>>>>> 1b7f3bfc
        ]

        gamma_norm_cols = [
            "tp",
        ]

        self.data_target = target_vars
        self.data_forcing = relevant_vars
        self.data_source = data_source
        self.data_cfgs = data_cfgs
        self.t_w_dict = wrap_t_s_dict(data_source, data_cfgs, is_tra_val_te)
        self.prcp_norm_cols = prcp_norm_cols
        self.gamma_norm_cols = gamma_norm_cols
        self.pbm_norm = pbm_norm
        # both prcp_norm_cols and gamma_norm_cols use log(\sqrt(x)+.1) method to normalize
        self.log_norm_cols = gamma_norm_cols + prcp_norm_cols
        stat_file = os.path.join(data_cfgs["test_path"], "GPM_GFS_Scaler_2_stat.json")

        if is_tra_val_te == "train" and data_cfgs["stat_dict_file"] is None:
            self.stat_dict = self.cal_stat_all()
            with open(stat_file, "w") as fp:
                json.dump(self.stat_dict, fp)
        else:
            if data_cfgs["stat_dict_file"] is not None:
                shutil.copy(data_cfgs["stat_dict_file"], stat_file)
            assert os.path.isfile(stat_file)
            with open(stat_file, "r") as fp:
                self.stat_dict = json.load(fp)

    def cal_stat_all(self):
        # waterlevel
        target_cols = self.data_cfgs["target_cols"]
        stat_dict = {}
        for i in range(len(target_cols)):
            var = target_cols[i]
            if var in self.prcp_norm_cols:
                mean_prep = self.data_source.read_mean_prcp(self.t_w_dict["sites_id"])
                stat_dict[var] = self.GPM_GFS_cal_stat_prcp_norm(
                    self.data_target.sel(variable=var).to_numpy(),
                    mean_prep.to_array().to_numpy(),
                )
            elif var in self.gamma_norm_cols:
                stat_dict[var] = cal_stat_gamma(
                    self.data_target.sel(variable=var).to_numpy()
                )
            else:
                stat_dict[var] = cal_stat(self.data_target.sel(variable=var).to_numpy())

        forcing_lst = self.data_cfgs["relevant_cols"]
        x = self.data_forcing
        for k in range(len(forcing_lst)):
            var = forcing_lst[k]
            if var in self.gamma_norm_cols:
                stat_dict[var] = self.GPM_GFS_cal_stat_gamma(x, var)
            else:  # 未使用
                stat_dict[var] = cal_stat(x.sel(variable=var).to_numpy())

        return stat_dict

    def get_data_obs(self, to_norm: bool = True) -> np.array:
        stat_dict = self.stat_dict
        data = self.data_target
        out = xr.full_like(data, np.nan)
        out.attrs = copy.deepcopy(data.attrs)
        target_cols = self.data_cfgs["target_cols"]
        for i in range(len(target_cols)):
            var = target_cols[i]
            if var in self.prcp_norm_cols:
                mean_prep = self.data_source.read_mean_prcp(self.t_w_dict["sites_id"])
                out.loc[dict(variable=var)] = self.GPM_GFS_prcp_norm(
                    data.sel(variable=var).to_numpy(),
                    mean_prep.to_array().to_numpy(),
                    to_norm=True,
                )
                out.attrs["units"][var] = "dimensionless"
        out = _trans_norm(
            out,
            target_cols,
            stat_dict,
            log_norm_cols=self.log_norm_cols,
            to_norm=to_norm,
        )
        return out

    def get_data_ts(self, to_norm=True) -> dict:
        stat_dict = self.stat_dict
        var_list = self.data_cfgs["relevant_cols"]
        data = self.data_forcing
        for id, basin in data.items():
            basin = _trans_norm(
                basin,
                var_list,
                stat_dict,
                log_norm_cols=self.log_norm_cols,
                to_norm=to_norm,
            )
            data[id] = basin
        return data

    def load_data(self):
        x = self.get_data_ts()
        y = self.get_data_obs()
        return x, y

    def inverse_transform(self, target_values):
        star_dict = self.stat_dict
        target_cols = self.data_cfgs["target_cols"]
        if self.pbm_norm:
            pred = target_values
        else:
            pred = _trans_norm(
                target_values,
                target_cols,
                star_dict,
                log_norm_cols=self.log_norm_cols,
                to_norm=False,
            )
            for i in range(len(self.data_cfgs["target_cols"])):
                var = self.data_cfgs["target_cols"][i]
                if var in self.prcp_norm_cols:
                    mean_prep = self.data_source.read_mean_prcp(
                        self.t_w_dict["sites_id"]
                    )
                    pred.loc[dict(variable=var)] = self.GPM_GFS_prcp_norm(
                        pred.sel(variable=var).to_numpy(),
                        mean_prep.to_array().to_numpy(),
                        to_norm=False,
                    )
            # add attrs for units
            pred.attrs.update(self.data_target.attrs)
            # trans to xarray dataset
            pred_ds = pred.to_dataset(dim="variable")
            pred_ds = pred_ds.pint.quantify(pred_ds.attrs["units"])
            # area = self.data_source.read_area(self.t_w_dict["sites_id"])
            # return unify_streamflow_unit(pred_ds, area=area, inverse=True)
            return pred_ds

    def GPM_GFS_cal_stat_prcp_norm(self, x, meanprep):
        tempprep = np.tile(meanprep, (x.shape[0], 1))
        flowua = x / tempprep
        return cal_stat_gamma(flowua)

    def GPM_GFS_cal_stat_gamma(self, x, var):
        combined = np.array([])
        for basin in x.values():
            a = basin.sel(variable=var).to_numpy()
            a = a.flatten()
            a = a[~np.isnan(a)]
            combined = np.hstack((combined, a))
        b = np.log10(np.sqrt(combined) + 0.1)
        b = b[~np.isnan(b)]
        return cal_4_stat_inds(b)

    def GPM_GFS_prcp_norm(
        self, x: np.array, mean_prep: np.array, to_norm: bool
    ) -> np.array:
        tempprep = np.tile(mean_prep, (x.shape[0], 1))
        return x / tempprep if to_norm else x * tempprep


class Muti_Basin_GPM_GFS_SCALER(object):
    def __init__(
        self,
        target_vars: np.array,
        relevant_vars: dict,
        data_cfgs: dict = None,
        is_tra_val_te: str = None,
        **kwargs,
    ):
        self.data_cfgs = data_cfgs
        scaler_type = data_cfgs["scaler"]
        assert "data_source" in list(kwargs.keys())
        if scaler_type == "GPM_GFS_Scaler":
            assert "data_source" in list(kwargs.keys())
            gamma_norm_cols = data_cfgs["scaler_params"]["gamma_norm_cols"]
            prcp_norm_cols = data_cfgs["scaler_params"]["prcp_norm_cols"]
            pbm_norm = data_cfgs["scaler_params"]["pbm_norm"]
            scaler = GPM_GFS_Scaler_2(
                target_vars=target_vars,
                relevant_vars=relevant_vars,
                data_cfgs=data_cfgs,
                is_tra_val_te=is_tra_val_te,
                data_source=kwargs["data_source"],
                prcp_norm_cols=prcp_norm_cols,
                gamma_norm_cols=gamma_norm_cols,
                pbm_norm=pbm_norm,
            )
            x, y = scaler.load_data()
            self.target_scaler = scaler
        print("Finish Normalization\n")
        self.x = x
        self.y = y<|MERGE_RESOLUTION|>--- conflicted
+++ resolved
@@ -616,10 +616,7 @@
     ):
         prcp_norm_cols = [
             "waterlevel",
-<<<<<<< HEAD
-=======
             "streamflow",
->>>>>>> 1b7f3bfc
         ]
 
         gamma_norm_cols = [
