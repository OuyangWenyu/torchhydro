--- conflicted
+++ resolved
@@ -448,13 +448,8 @@
         """
         x = self.get_data_ts()
         y = self.get_data_obs()
-<<<<<<< HEAD
-        # c = self.get_data_const()
-        return x, y
-=======
         c = self.get_data_const()
         return x, y, c
->>>>>>> 87b986a1
 
 
 class GPM_GFS_Scaler(object):
@@ -617,20 +612,15 @@
         gamma_norm_cols=None,
         pbm_norm=False,
     ):
+        # TODO: these two cols need to be check again
         prcp_norm_cols = [
             "waterlevel",
-<<<<<<< HEAD
             "streamflow",
-=======
->>>>>>> 87b986a1
         ]
 
         gamma_norm_cols = [
             "tp",
-<<<<<<< HEAD
             "p_mean"
-=======
->>>>>>> 87b986a1
         ]
 
         self.data_target = target_vars
