--- conflicted
+++ resolved
@@ -1,36 +1,21 @@
 """
 Author: Xinzhuo Wu
 Date: 2023-09-30 1:20:18
-<<<<<<< HEAD
-LastEditTime: 2024-01-11 14:21:00
-LastEditors: Xinzhuo Wu
-=======
 LastEditTime: 2024-02-13 13:26:17
 LastEditors: Wenyu Ouyang
->>>>>>> f1a38ef2
 Description: data source
 FilePath: \torchhydro\torchhydro\datasets\data_source_gpm_gfs.py
 Copyright (c) 2021-2022 Wenyu Ouyang. All rights reserved.
 """
-<<<<<<< HEAD
-=======
-
->>>>>>> f1a38ef2
 import os
 from datetime import datetime, timedelta
 from typing import Union
 
 import numpy as np
 import xarray as xr
-<<<<<<< HEAD
-import yaml
 from hydrodataset import HydroDataset
-import pathlib as pl
-=======
-from hydrodataset import HydroDataset
 
 from torchhydro import SETTING
->>>>>>> f1a38ef2
 
 GPM_GFS_NO_DATASET_ERROR_LOG = (
     "We cannot read this dataset now. Please check if you choose correctly:\n"
@@ -84,19 +69,11 @@
         ValueError: If any variable in var_list is not present in the dataset.
         """
 
-<<<<<<< HEAD
-        if var_list is None or len(var_list) == 0:
-            return None
-        if user in privacy_cfg["trainer"]:
+        if var_list is None or not var_list:
+            return None
+        if user in SETTING["trainer"]:
             waterlevel = xr.open_dataset(water_level_source_path)
-        elif user in privacy_cfg["tester"]:
-=======
-        if var_list is None or not var_list:
-            return None
-        if user in SETTING["trainer"]:
-            waterlevel = xr.open_dataset(water_level_source_path)
-        elif user in SETTING["tester"]:
->>>>>>> f1a38ef2
+        elif user in SETTING["tester"]:
             waterlevel = water_level_source_path
         else:
             waterlevel = xr.Dataset()
@@ -147,19 +124,11 @@
         ValueError: If any of the specified variables in var_list are not found in the dataset.
         """
 
-<<<<<<< HEAD
-        if var_list is None or len(var_list) == 0:
-            return None
-        if user in privacy_cfg["trainer"]:
+        if var_list is None or not var_list:
+            return None
+        if user in SETTING["trainer"]:
             streamflow = xr.open_dataset(streamflow_source_path)
-        elif user in privacy_cfg["tester"]:
-=======
-        if var_list is None or not var_list:
-            return None
-        if user in SETTING["trainer"]:
-            streamflow = xr.open_dataset(streamflow_source_path)
-        elif user in SETTING["tester"]:
->>>>>>> f1a38ef2
+        elif user in SETTING["tester"]:
             streamflow = streamflow_source_path
         else:
             streamflow = xr.Dataset()
@@ -210,11 +179,7 @@
         if var_lst is None:
             return None
         rainfall_dict = {}
-<<<<<<< HEAD
-        if user in privacy_cfg["trainer"]:
-=======
-        if user in SETTING["trainer"]:
->>>>>>> f1a38ef2
+        if user in SETTING["trainer"]:
             for basin in gage_id_lst:
                 rainfall = xr.open_dataset(
                     os.path.join(rainfall_source_path, f"{basin}.nc")
@@ -227,11 +192,7 @@
                     subset_list.append(subset)
                 merged_dataset_tp = xr.concat(subset_list, dim="time_now")
                 rainfall_dict[basin] = merged_dataset_tp.to_array(dim="variable")
-<<<<<<< HEAD
-        elif user in privacy_cfg["tester"]:
-=======
-        elif user in SETTING["tester"]:
->>>>>>> f1a38ef2
+        elif user in SETTING["tester"]:
             # 为保证结果正确，rainfall_source_path应该和gage_id一一对应
             for basin in gage_id_lst:
                 rainfall = rainfall_source_path[gage_id_lst.index(basin)]
@@ -282,11 +243,7 @@
         if var_lst is None:
             return None
         gfs_dict = {}
-<<<<<<< HEAD
-        if user in privacy_cfg["trainer"]:
-=======
-        if user in SETTING["trainer"]:
->>>>>>> f1a38ef2
+        if user in SETTING["trainer"]:
             for basin in gage_id_lst:
                 gfs = xr.open_dataset(os.path.join(gfs_source_path, f"{basin}_gfs.nc"))
                 subset_list = []
@@ -303,11 +260,7 @@
                     subset_list.append(subset)
                 merged_dataset_gfs = xr.concat(subset_list, dim="time")
                 gfs_dict[basin] = merged_dataset_gfs.to_array(dim="variable")
-<<<<<<< HEAD
-        elif user in privacy_cfg["tester"]:
-=======
-        elif user in SETTING["tester"]:
->>>>>>> f1a38ef2
+        elif user in SETTING["tester"]:
             # 为保证结果正确，gfs_source_path应该和gage_id一一对应
             for basin in gage_id_lst:
                 gfs = gfs_source_path[gage_id_lst.index(basin)]
@@ -343,11 +296,7 @@
         if var_lst is None:
             return None
         soil_dict = {}
-<<<<<<< HEAD
-        if user in privacy_cfg["trainer"]:
-=======
-        if user in SETTING["trainer"]:
->>>>>>> f1a38ef2
+        if user in SETTING["trainer"]:
             for basin in gage_id_lst:
                 soil = xr.open_dataset(
                     os.path.join(soil_source_path, f"{basin}_soil.nc")
@@ -366,11 +315,7 @@
                     subset_list.append(subset)
                 merged_dataset_soil = xr.concat(subset_list, dim="time")
                 soil_dict[basin] = merged_dataset_soil.to_array(dim="variable")
-<<<<<<< HEAD
-        elif user in privacy_cfg["tester"]:
-=======
-        elif user in SETTING["tester"]:
->>>>>>> f1a38ef2
+        elif user in SETTING["tester"]:
             # 为保证结果正确，soil_source_path应该和gage_id一一对应
             for basin in gage_id_lst:
                 soil = soil_source_path[gage_id_lst.index(basin)]
@@ -417,15 +362,9 @@
 
         if var_lst is None or len(var_lst) == 0:
             return None
-<<<<<<< HEAD
-        if user in privacy_cfg["trainer"]:
+        if user in SETTING["trainer"]:
             attr = xr.open_dataset(attributes_path)
-        elif user in privacy_cfg["tester"]:
-=======
-        if user in SETTING["trainer"]:
-            attr = xr.open_dataset(attributes_path)
-        elif user in SETTING["tester"]:
->>>>>>> f1a38ef2
+        elif user in SETTING["tester"]:
             attr = attributes_path
         else:
             attr = xr.Dataset()
@@ -453,15 +392,9 @@
         - The function adapts the data source based on the user's access level (trainer or tester).
         """
 
-<<<<<<< HEAD
-        if user in privacy_cfg["trainer"]:
+        if user in SETTING["trainer"]:
             mean_prep = xr.open_dataset(mean_prep_path)
-        elif user in privacy_cfg["tester"]:
-=======
-        if user in SETTING["trainer"]:
-            mean_prep = xr.open_dataset(mean_prep_path)
-        elif user in SETTING["tester"]:
->>>>>>> f1a38ef2
+        elif user in SETTING["tester"]:
             mean_prep = mean_prep_path
         else:
             mean_prep = xr.Dataset()
