--- conflicted
+++ resolved
@@ -1,11 +1,11 @@
 """
 Author: Wenyu Ouyang
 Date: 2021-12-31 11:08:29
-LastEditTime: 2025-06-25 11:19:36
+LastEditTime: 2025-07-12 11:08:48
 LastEditors: Wenyu Ouyang
 Description: A dict used for data source and data loader
-FilePath: \torchhydro\torchhydro\datasets\data_dict.py
-Copyright (c) 2021-2022 Wenyu Ouyang. All rights reserved.
+FilePath: /torchhydro/torchhydro/datasets/data_dict.py
+Copyright (c) 2021-2026 Wenyu Ouyang. All rights reserved.
 """
 
 from torchhydro.datasets.data_sets import (
@@ -20,11 +20,8 @@
     Seq2SeqDataset,
     SeqForecastDataset,
     TransformerDataset,
-<<<<<<< HEAD
     GNNDataset,
-=======
     FloodEventDataset,
->>>>>>> fe877198
 )
 
 
@@ -36,14 +33,10 @@
     "DplDataset": DplDataset,
     "FlexDataset": FlexibleDataset,
     "Seq2SeqDataset": Seq2SeqDataset,
-<<<<<<< HEAD
-    "TransformerDataset":TransformerDataset,
     "GNNDataset": GNNDataset,
-=======
     "SeqForecastDataset": SeqForecastDataset,
     "TransformerDataset": TransformerDataset,
     "ObsForeDataset": ObsForeDataset,
     "FloodEventDataset": FloodEventDataset,
     "FloodEventDplDataset": FloodEventDplDataset,
->>>>>>> fe877198
 }